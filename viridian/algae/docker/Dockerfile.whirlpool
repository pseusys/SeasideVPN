# syntax=docker/dockerfile:1

FROM seaside-whirlpool-default AS smoke

ARG NETWORK_GATEWAY
<<<<<<< HEAD
ENV ARG_NETWORK_GATEWAY $NETWORK_GATEWAY
=======
ENV ARG_NETWORK_GATEWAY=$NETWORK_GATEWAY
>>>>>>> 2f917eb7

# Setup default route IP and run caerulean whirlpool.
ENTRYPOINT ip route replace default via $ARG_NETWORK_GATEWAY && \
    ./whirlpool.run<|MERGE_RESOLUTION|>--- conflicted
+++ resolved
@@ -3,11 +3,7 @@
 FROM seaside-whirlpool-default AS smoke
 
 ARG NETWORK_GATEWAY
-<<<<<<< HEAD
-ENV ARG_NETWORK_GATEWAY $NETWORK_GATEWAY
-=======
 ENV ARG_NETWORK_GATEWAY=$NETWORK_GATEWAY
->>>>>>> 2f917eb7
 
 # Setup default route IP and run caerulean whirlpool.
 ENTRYPOINT ip route replace default via $ARG_NETWORK_GATEWAY && \
