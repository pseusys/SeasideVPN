<<<<<<< HEAD
version: "3.9"
=======
name: seaside-algae-local
>>>>>>> 2f917eb7

services:
  algae:
    image: seaside-algae-smoke-local
    container_name: seaside-algae
    extends:
      file: compose.base.yml
      service: algae
    build:
      args:
        NETWORK_GATEWAY: 10.65.0.100
    environment:
      SEASIDE_ADDRESS: 10.87.65.87
      LOCAL_ADDRESS: 10.65.0.65
      ECHO_ADDRESS: 10.42.0.42
      SEASIDE_CONNECTION_TIMEOUT: 30
    networks:
      sea-cli-int:
        ipv4_address: 10.65.0.65
    depends_on:
      algae-copy:
        condition: service_healthy
      disruptor:
        condition: service_started

  algae-copy:
    image: seaside-algae-smoke-local
    extends:
      file: compose.base.yml
      service: algae
    deploy:
      mode: replicated
      replicas: 3
    build:
      args:
        NETWORK_GATEWAY: 10.65.0.100
    environment:
      SEASIDE_ADDRESS: 10.87.65.87
      SEASIDE_CONNECTION_TIMEOUT: 30
    networks:
      - sea-cli-int
    depends_on:
      whirlpool:
        condition: service_healthy
      int-router:
        condition: service_started
      ext-router:
        condition: service_started
      echo:
        condition: service_healthy

  int-router:
    extends:
      file: compose.base.yml
      service: router
    container_name: seaside-internal-router
    networks:
      sea-cli-int:
        ipv4_address: 10.65.0.100
      sea-rout-int:
        ipv4_address: 10.87.65.100

  whirlpool:
    image: seaside-algae-whirlpool-local
    extends:
      file: compose.base.yml
      service: whirlpool
    build:
      args:
        NETWORK_GATEWAY: 10.87.42.100
    environment:
      SEASIDE_ADDRESS: 10.87.65.87
      SEASIDE_EXTERNAL: 10.87.42.87
    volumes:
      - ./certificates:/seaside/caerulean/certificates
    networks:
      sea-rout-int:
        ipv4_address: 10.87.65.87
      sea-rout-ext:
        ipv4_address: 10.87.42.87

  ext-router:
    extends:
      file: compose.base.yml
      service: router
    container_name: seaside-external-router
    networks:
      sea-rout-ext:
        ipv4_address: 10.87.42.100
      sea-serv-ext:
        ipv4_address: 10.42.0.100

  echo:
    image: seaside-echo
    extends:
      file: compose.base.yml
      service: echo
    build:
      args:
        NETWORK_GATEWAY: 10.42.0.100
    networks:
      sea-serv-ext:
        ipv4_address: 10.42.0.42

  disruptor:
    image: gaiaadm/pumba
    container_name: network-disruptor
    volumes:
      - /var/run/docker.sock:/var/run/docker.sock
    command: "-l info netem -d 1h loss -p 25 seaside-internal-router seaside-external-router"
    depends_on:
      int-router:
        condition: service_started
      ext-router:
        condition: service_started


networks:
  sea-cli-int:
    ipam:
      config:
        - subnet: 10.65.0.0/24
          gateway: 10.65.0.1
  sea-rout-int:
    ipam:
      config:
        - subnet: 10.87.65.0/24
          gateway: 10.87.65.1
  sea-rout-ext:
    ipam:
      config:
        - subnet: 10.87.42.0/24
          gateway: 10.87.42.1
  sea-serv-ext:
    ipam:
      config:
        - subnet: 10.42.0.0/24
          gateway: 10.42.0.1<|MERGE_RESOLUTION|>--- conflicted
+++ resolved
@@ -1,8 +1,4 @@
-<<<<<<< HEAD
-version: "3.9"
-=======
 name: seaside-algae-local
->>>>>>> 2f917eb7
 
 services:
   algae:
