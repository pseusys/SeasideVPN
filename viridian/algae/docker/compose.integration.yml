name: seaside-algae-integration

services:
  algae:
    image: seaside-algae-smoke-sleeping
    privileged: true
    build:
      dockerfile: viridian/algae/docker/Dockerfile.algae
      context: ../../..
      target: smoke-sleeping
      args:
        NETWORK_GATEWAY: 10.65.0.100
    env_file:
      - test.conf.env
    environment:
      SEASIDE_ROOT_CERTIFICATE_AUTHORITY: /seaside/viridian/ca/rootCA.crt
      RESTRICTED_ADDRESS: 1.1.1.1
      SEASIDE_ADDRESS: 10.87.65.87
    volumes:
<<<<<<< HEAD
      - ../certificates/client:/seaside/viridian/ca:ro
=======
      - ../certificates/viridian:/seaside/viridian/ca:ro
>>>>>>> 430a0d9a
    networks:
      sea-client:
        ipv4_address: 10.65.0.65
    depends_on:
      whirlpool:
        condition: service_healthy
      router:
        condition: service_started

  router:
    image: seaside-router-smoke-sleeping
    extends:
      file: compose.base.yml
      service: router
    build:
      args:
        RESTRICTED_ADDRESS: 1.1.1.1
    container_name: seaside-internal-router
    networks:
      sea-client:
        ipv4_address: 10.65.0.100
      sea-router:
        ipv4_address: 10.87.65.100

  whirlpool:
    image: seaside-whirlpool-integration
    extends:
      file: compose.base.yml
      service: whirlpool
    build:
      args:
        NETWORK_GATEWAY: 10.87.42.1
    environment:
      SEASIDE_ADDRESS: 10.87.65.87
      SEASIDE_EXTERNAL: 10.87.42.87
<<<<<<< HEAD
    volumes:
      - ../certificates/server:/seaside/caerulean/certificates:ro
=======
>>>>>>> 430a0d9a
    networks:
      sea-router:
        ipv4_address: 10.87.65.87
      sea-server:
        ipv4_address: 10.87.42.87


networks:
  sea-client:
    ipam:
      config:
        - subnet: 10.65.0.0/24
          gateway: 10.65.0.1
  sea-router:
    ipam:
      config:
        - subnet: 10.87.65.0/24
          gateway: 10.87.65.1
  sea-server:
    ipam:
      config:
        - subnet: 10.87.42.0/24
          gateway: 10.87.42.1<|MERGE_RESOLUTION|>--- conflicted
+++ resolved
@@ -17,11 +17,7 @@
       RESTRICTED_ADDRESS: 1.1.1.1
       SEASIDE_ADDRESS: 10.87.65.87
     volumes:
-<<<<<<< HEAD
-      - ../certificates/client:/seaside/viridian/ca:ro
-=======
       - ../certificates/viridian:/seaside/viridian/ca:ro
->>>>>>> 430a0d9a
     networks:
       sea-client:
         ipv4_address: 10.65.0.65
@@ -57,11 +53,6 @@
     environment:
       SEASIDE_ADDRESS: 10.87.65.87
       SEASIDE_EXTERNAL: 10.87.42.87
-<<<<<<< HEAD
-    volumes:
-      - ../certificates/server:/seaside/caerulean/certificates:ro
-=======
->>>>>>> 430a0d9a
     networks:
       sea-router:
         ipv4_address: 10.87.65.87
