# This file defines basic Docker images for integration testing.
# Unlike images from "default", these contain additional dependencies, settings, etc.
# They also will not be destroyed and recreated during tests - for speedup.
# They are also reused in other Dockerfile targets in this directory.

<<<<<<< HEAD
version: "3.9"
=======
name: seaside-algae-base
>>>>>>> 2f917eb7

services:
  algae:
    image: seaside-algae-smoke
    privileged: true
    build:
      dockerfile: viridian/algae/docker/Dockerfile.algae
      context: ../../..
      target: smoke
    env_file:
      - test.conf.env
    environment:
      SEASIDE_ROOT_CERTIFICATE_AUTHORITY: /seaside/viridian/ca/rootCA.crt
      BUFFER_SIZE: 8192  # Buffer for echo server message storing
      ECHO_PORT: 5000  # Port for echo server accessing
    sysctls:
      - net.ipv6.conf.all.disable_ipv6=1
    volumes:
      - ../certificates/client:/seaside/viridian/ca:ro

  whirlpool:
    image: seaside-whirlpool-smoke
    container_name: seaside-whirlpool
    privileged: true
    build:
      dockerfile: Dockerfile.whirlpool
      target: smoke
    env_file:
      - test.conf.env
    sysctls:
      - net.ipv6.conf.all.disable_ipv6=1
    volumes:
      - ../certificates/server:/seaside/caerulean/certificates:ro

  echo:
    image: seaside-echo-smoke
    container_name: seaside-echo
    privileged: true
    build:
      dockerfile: Dockerfile.echo
      target: smoke
    environment:
      LOG_LEVEL: DEBUG
      BUFFER_SIZE: 8192  # Buffer for echo server message storing
      ECHO_PORT: 5000  # Port for echo server accessing

  router:
    image: seaside-router-smoke
    privileged: true
    build:
      dockerfile: Dockerfile.router
      target: smoke<|MERGE_RESOLUTION|>--- conflicted
+++ resolved
@@ -3,11 +3,7 @@
 # They also will not be destroyed and recreated during tests - for speedup.
 # They are also reused in other Dockerfile targets in this directory.
 
-<<<<<<< HEAD
-version: "3.9"
-=======
 name: seaside-algae-base
->>>>>>> 2f917eb7
 
 services:
   algae:
