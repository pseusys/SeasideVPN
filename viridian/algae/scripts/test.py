--- conflicted
+++ resolved
@@ -3,10 +3,6 @@
 from os import environ
 from pathlib import Path
 from shutil import rmtree
-<<<<<<< HEAD
-from subprocess import DEVNULL, check_call
-=======
->>>>>>> 430a0d9a
 from typing import Literal, Union
 
 from colorama import Fore, Style, just_fix_windows_console
@@ -14,13 +10,9 @@
 from yaml import safe_load
 
 from scripts.misc import docker_test
-<<<<<<< HEAD
-from yaml import safe_load
-=======
 from setup.certificates import generate_certificates
 
 Profile = Union[Literal["local"], Literal["remote"], Literal["domain"], Literal["integration"], Literal["unit"]]
->>>>>>> 430a0d9a
 
 # Default logger instance.
 logger = getLogger(__name__)
@@ -54,20 +46,6 @@
     docker = DockerClient(compose_files=[compose_file])
     before_networks = set([net.name for net in docker.network.list()])
 
-<<<<<<< HEAD
-    whirlpool_conf = safe_load(compose_file.read_text())["services"].get("whirlpool", None)
-    if whirlpool_conf is not None:
-        logger.debug("Generating self-signed testing certificates...")
-        whirlpool_script = docker_path.parent.parent.parent / "caerulean" / "whirlpool" / "whirlpool.sh"
-        whirlpool_ip = whirlpool_conf["environment"]["SEASIDE_ADDRESS"]
-        check_call(["bash", whirlpool_script, "-z", "-a", whirlpool_ip], stdout=DEVNULL, stderr=DEVNULL, cwd=docker_path.parent)
-        logger.debug("Self-signed certificates generated!")
-
-
-    try:
-        logger.debug("Running tests...")
-        docker.compose.up(wait=True, build=True, detach=True, quiet=hosted)
-=======
     certificates_path = docker_path.parent / "certificates"
     whirlpool_conf = safe_load(compose_file.read_text())["services"].get("whirlpool", None)
     if whirlpool_conf is not None:
@@ -78,7 +56,6 @@
     try:
         logger.debug("Running tests...")
         docker.compose.up(build=True, wait=test_detached, detach=test_detached, abort_on_container_exit=not test_detached, quiet=hosted)
->>>>>>> 430a0d9a
 
         if test_detached:
             test_command = ["pytest", f"--log-cli-level={'ERROR' if hosted else 'DEBUG'}", "-k", f"test_{profile}"]
@@ -110,11 +87,7 @@
 
     if whirlpool_conf is not None:
         logger.debug("Clearing self-signed testing certificates...")
-<<<<<<< HEAD
-        rmtree(docker_path.parent / "certificates", ignore_errors=True)
-=======
         rmtree(certificates_path, ignore_errors=True)
->>>>>>> 430a0d9a
         logger.debug("Self-signed certificates removed!")
 
     after_networks = set([net.name for net in docker.network.list()]) - before_networks
