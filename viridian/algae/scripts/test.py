from logging import getLogger
from os import environ
from pathlib import Path
from shutil import rmtree
from subprocess import DEVNULL, check_call
from typing import Literal, Union

from colorama import Fore, Style, just_fix_windows_console
from python_on_whales import DockerClient, DockerException

<<<<<<< HEAD
from scripts.misc import docker_test, generate_certificates
=======
from scripts.misc import docker_test
from yaml import safe_load
>>>>>>> 2f917eb7

# Default logger instance.
logger = getLogger(__name__)


def _print_container_logs(docker: DockerClient, container: str, last: int = 100) -> None:
    """
    Print container logs if container exists. Otherwise display warning.
    :param docker: current Docker client.
    :param container: container name string.
    :param last: number of last lines to print (default: 100).
    """
    try:
        logger.error(f"{Style.BRIGHT}{Fore.YELLOW}Container {container} logs:{Style.RESET_ALL}")
        logger.error(docker.compose.logs(container, tail=str(last)))
    except DockerException:
        logger.error(f"{Style.BRIGHT}{Fore.RED}No container {container} found!{Style.RESET_ALL}")


def _test_set(docker_path: Path, profile: Union[Literal["local"], Literal["remote"], Literal["integration"], Literal["unit"]], hosted: bool) -> int:
    """
    Launch specified compose file and launch speceified test set inside of it.
    Print test output and any errors that happened.
    :param docker_path: path to "algae/docker" directory, containing all dockerfiles and compose files.
    :param profile: name of the testing profile, one of "local", "remote", "integration", "unit".
    :param hosted: flag, whether the current test set is being run in CI (disables verbose output).
    :return: integer return code, 0 if tests succeeded.
    """
    logger.warning(f"{Style.BRIGHT}{Fore.BLUE}Testing {profile}...{Style.RESET_ALL}")
    compose_file = docker_path / f"compose.{profile}.yml"
    docker = DockerClient(compose_files=[compose_file])
    before_networks = set([net.name for net in docker.network.list()])

    whirlpool_conf = safe_load(compose_file.read_text())["services"].get("whirlpool", None)
    if whirlpool_conf is not None:
        logger.debug("Generating self-signed testing certificates...")
        whirlpool_script = docker_path.parent.parent.parent / "caerulean" / "whirlpool" / "whirlpool.sh"
        whirlpool_ip = whirlpool_conf["environment"]["SEASIDE_ADDRESS"]
        check_call(["bash", whirlpool_script, "-z", "-a", whirlpool_ip], stdout=DEVNULL, stderr=DEVNULL, cwd=docker_path.parent)
        logger.debug("Self-signed certificates generated!")


    try:
        logger.debug("Running tests...")
        docker.compose.up(wait=True, build=True, detach=True, quiet=hosted)

        test_command = ["pytest", f"--log-cli-level={'ERROR' if hosted else 'DEBUG'}", "-k", f"test_{profile}"]
        docker.compose.execute("algae", test_command, envs=dict() if not hosted else {"CI": environ["CI"]})

        docker.compose.kill(signal="SIGINT")
        logger.warning(f"{Style.BRIGHT}Testing {profile}: {Fore.GREEN}success{Fore.RESET}!{Style.RESET_ALL}")
        exit_code = 0

    except DockerException as exc:
        logger.error(f"Testing {profile}: {Style.BRIGHT}{Fore.RED}failed{Fore.RESET}!{Style.RESET_ALL}")
        logger.error(f"Error message: {exc}")

        _print_container_logs(docker, "algae")
        _print_container_logs(docker, "whirlpool")
        if profile == "local":
            _print_container_logs(docker, "seaside-echo")
            _print_container_logs(docker, "network-disruptor")
            for i in range(3):
                _print_container_logs(docker, f"docker-algae-copy-{i}")

        docker.compose.kill()
        exit_code = 1

    except KeyboardInterrupt:
        logger.error(f"Testing {profile}: {Style.BRIGHT}{Fore.YELLOW}interrupted{Fore.RESET}!{Style.RESET_ALL}")
        docker.compose.kill()
        exit_code = 1

    if whirlpool_conf is not None:
        logger.debug("Clearing self-signed testing certificates...")
        rmtree(docker_path.parent / "certificates", ignore_errors=True)
        logger.debug("Self-signed certificates removed!")

    after_networks = set([net.name for net in docker.network.list()]) - before_networks
    docker.compose.rm(stop=True)
    docker.network.remove(list(after_networks))
    return exit_code


def test_unit() -> int:
    """
    Run unit tests: all the algae client functions in particular.
    :return: integer return code.
    """
    just_fix_windows_console()
    with docker_test() as (docker_path, hosted):
        return _test_set(docker_path, "unit", hosted)


def test_integration() -> int:
    """
    Run integration tests: sequence of VPN connection, disconnection and other control requests.
    :return: integer return code.
    """
    just_fix_windows_console()
    with docker_test() as (docker_path, hosted), generate_certificates():
        return _test_set(docker_path, "integration", hosted)


def test_local() -> int:
    """
    Run local smoke tests: connection is made to local TCP server in a Doocker container.
    Also network packet random drop (50%) is enabled ("gaiaadm/pumba" library is used).
    :return: integer return code.
    """
    just_fix_windows_console()
    with docker_test() as (docker_path, hosted), generate_certificates():
        return _test_set(docker_path, "local", hosted)


def test_remote() -> int:
    """
    Run remote smoke tests: connection is made to several remote servers.
    Several different transport and application layer protocols are used.
    :return: integer return code.
    """
    just_fix_windows_console()
    with docker_test() as (docker_path, hosted), generate_certificates():
        return _test_set(docker_path, "remote", hosted)


def test_smoke() -> int:
    """
    Run smoke tests: run both "local" and "remote" smoke tests (specified above).
    :return: integer return code.
    """
    just_fix_windows_console()
    with docker_test() as (docker_path, hosted), generate_certificates():
        result = 0
        for test_set in ("local", "remote"):
            result = result or _test_set(docker_path, test_set, hosted)  # type: ignore[arg-type]
        return result


def test_all() -> int:
    """
    Run tests: run all tests (specified above).
    :return: integer return code.
    """
    just_fix_windows_console()
    with docker_test() as (docker_path, hosted), generate_certificates():
        result = 0
        for test_set in ("unit", "integration", "local", "remote"):
            result = result or _test_set(docker_path, test_set, hosted)  # type: ignore[arg-type]
        return result<|MERGE_RESOLUTION|>--- conflicted
+++ resolved
@@ -8,12 +8,8 @@
 from colorama import Fore, Style, just_fix_windows_console
 from python_on_whales import DockerClient, DockerException
 
-<<<<<<< HEAD
-from scripts.misc import docker_test, generate_certificates
-=======
 from scripts.misc import docker_test
 from yaml import safe_load
->>>>>>> 2f917eb7
 
 # Default logger instance.
 logger = getLogger(__name__)
@@ -114,7 +110,7 @@
     :return: integer return code.
     """
     just_fix_windows_console()
-    with docker_test() as (docker_path, hosted), generate_certificates():
+    with docker_test() as (docker_path, hosted):
         return _test_set(docker_path, "integration", hosted)
 
 
@@ -125,7 +121,7 @@
     :return: integer return code.
     """
     just_fix_windows_console()
-    with docker_test() as (docker_path, hosted), generate_certificates():
+    with docker_test() as (docker_path, hosted):
         return _test_set(docker_path, "local", hosted)
 
 
@@ -136,7 +132,7 @@
     :return: integer return code.
     """
     just_fix_windows_console()
-    with docker_test() as (docker_path, hosted), generate_certificates():
+    with docker_test() as (docker_path, hosted):
         return _test_set(docker_path, "remote", hosted)
 
 
@@ -146,7 +142,7 @@
     :return: integer return code.
     """
     just_fix_windows_console()
-    with docker_test() as (docker_path, hosted), generate_certificates():
+    with docker_test() as (docker_path, hosted):
         result = 0
         for test_set in ("local", "remote"):
             result = result or _test_set(docker_path, test_set, hosted)  # type: ignore[arg-type]
@@ -159,7 +155,7 @@
     :return: integer return code.
     """
     just_fix_windows_console()
-    with docker_test() as (docker_path, hosted), generate_certificates():
+    with docker_test() as (docker_path, hosted):
         result = 0
         for test_set in ("unit", "integration", "local", "remote"):
             result = result or _test_set(docker_path, test_set, hosted)  # type: ignore[arg-type]
