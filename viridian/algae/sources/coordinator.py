from asyncio import FIRST_COMPLETED, CancelledError, create_subprocess_shell, create_task, sleep, wait
from contextlib import suppress
from ipaddress import AddressValueError, IPv4Address
from os import getenv
from socket import AF_INET, SOCK_DGRAM, gaierror, gethostbyname, gethostname, inet_aton, socket
from subprocess import PIPE
from typing import Any, Dict, Optional

from colorama import Fore
from Crypto.Random import get_random_bytes
from Crypto.Random.random import randint
from grpclib.exceptions import GRPCError

<<<<<<< HEAD
from .generated import ControlHandshakeRequest, ControlHealthcheck, WhirlpoolAuthenticationRequest, WhirlpoolViridianStub
from .tunnel import Tunnel
from .utils import MAX_TAIL_LENGTH, SYMM_KEY_LENGTH, create_grpc_secure_channel, logger
from .viridian import Viridian

# Current algae distribution version.
VERSION = "0.0.2"
=======
from sources.generated import ControlHandshakeRequest, ControlHealthcheck, WhirlpoolAuthenticationRequest, WhirlpoolViridianStub
from sources.tunnel import Tunnel
from sources.utils import MAX_TAIL_LENGTH, SYMM_KEY_LENGTH, create_grpc_secure_channel, logger
from sources.viridian import Viridian

# Current algae distribution version.
VERSION = "0.0.3"
>>>>>>> 430a0d9a

# Default tunnel interface name.
_DEFAULT_TUNNEL_NAME = "seatun"

# Default tunnel interface address.
_DEFAULT_TUNNEL_ADDRESS = "192.168.0.65"

# Default tunnel interface netmask.
_DEFAULT_TUNNEL_NETMASK = "255.255.255.0"

# Default tunnel interface seaside-viridian-algae code.
_DEFAULT_TUNNEL_SVA = 65

# Minimal time between two healthpings, in seconds.
_DEFAULT_HEALTHCHECK_MIN_TIME = 1

# Maximal time between two healthpings, in seconds.
_DEFAULT_HEALTHCHECK_MAX_TIME = 5

# Default gRPC maximal request timeout.
_DEFAULT_CONNECTION_TIMEOUT = 3.0


class Coordinator:
    """
    Viridian "coordinator" class: it is responsible for VPN connection management and lifecycle.
    It is capale of receiving connection token from viridian, initializing and supporting connection control.
    Externally, it connects to viridian node, sends and receives healthpings and terminates connection.
    Internally, it manages both "interface" and "client" viridian objects lifetime.
    In particular, during initialization it creates tunnel interface and opens client seaside port.
    They are closed and deleted in destructor or using a special function.
    They can also be stopped and resumed in runtime.
    """

    def __init__(self, payload: str, addr: str, ctrl_port: int):
        """
        Coordinator constructor.
        :param self: instance of Coordinator.
        :param payload: payload value string.
        :param addr: caerulean internal address.
        :param ctrl_port: caerulean gRPC control port.
        :param name: tunnel interface name.
        """
        try:
            self._address = str(IPv4Address(addr))
        except AddressValueError:
            self._address = gethostbyname(addr)

        self._viridian: Optional[Viridian] = None

        tunnel_name = getenv("SEASIDE_TUNNEL_NAME", _DEFAULT_TUNNEL_NAME)
        tunnel_address = IPv4Address(getenv("SEASIDE_TUNNEL_ADDRESS", _DEFAULT_TUNNEL_ADDRESS))
        tunnel_netmask = IPv4Address(getenv("SEASIDE_TUNNEL_NETMASK", _DEFAULT_TUNNEL_NETMASK))
        tunnel_sva = int(getenv("SEASIDE_TUNNEL_SVA", _DEFAULT_TUNNEL_SVA))
        self._tunnel = Tunnel(tunnel_name, tunnel_address, tunnel_netmask, tunnel_sva, IPv4Address(self._address))

        self._node_payload = payload
        self._ctrl_port = ctrl_port
        self._user_name = getenv("SEASIDE_USER_NAME", gethostname())
        self._min_hc_time = int(getenv("SEASIDE_MIN_HC_TIME", _DEFAULT_HEALTHCHECK_MIN_TIME))
        self._max_hc_time = int(getenv("SEASIDE_MAX_HC_TIME", _DEFAULT_HEALTHCHECK_MAX_TIME))
        self._max_timeout = float(getenv("SEASIDE_CONNECTION_TIMEOUT", _DEFAULT_CONNECTION_TIMEOUT))

        if self._min_hc_time < 1:
            raise ValueError("Minimal healthcheck time can't be less than 1 second!")
        if self._max_hc_time < 1:
            raise ValueError("Maximum healthcheck time can't be less than 1 second!")

        self._gate_socket = socket(AF_INET, SOCK_DGRAM)
        self._gate_socket.bind((self._tunnel.default_ip, 0))
        self._gate_socket.setblocking(False)

        authority = getenv("SEASIDE_ROOT_CERTIFICATE_AUTHORITY", None)
        self._channel = create_grpc_secure_channel(self._address, self._ctrl_port, authority)
        self._control = WhirlpoolViridianStub(self._channel)

        self._user_id: int
        self._session_token: bytes
        self._session_key: bytes

    async def _initialize_connection(self) -> None:
        """
        Open and start "interface" and "viridian" objects.
        Also receive connection token and connect to caerulean.
        Clean tunnel interface in case of any error.
        """
        try:
            if self._viridian is not None and self._viridian.operational:
                logger.info("Closing the seaside client...")
                self._viridian.close()
            logger.info("Receiving user token...")
            await self._receive_token()
            logger.info("Exchanging basic information...")
            await self._initialize_control()
            if not self._tunnel.operational:
                logger.info("Opening the tunnel...")
                self._tunnel.up()
            if self._viridian is not None:
                logger.info("Opening the seaside client...")
                self._viridian.open()
        except BaseException:
            self._clean_tunnel()
            raise

    async def _run_vpn_loop(self) -> None:
        """
        Create VPN connection.
        Receive viridian connection token, initialize and manage control.
        Upon receiving an error message, client is re-initialized, token is received once again and control is re-initialized.
        NB! This method should be run while VPN is active.
        """
        logger.info("Running VPN loop...")
        while self._tunnel.operational:
            try:
                logger.info("Sending healthcheck request...")
                await self._perform_control()
            except GRPCError:
                logger.info("Control error occurs, trying to reconnect!")
                logger.info("Re-initializing connection...")
                await self._initialize_connection()
            except BaseException as exc:
                logger.debug(f"Interrupting connection to caerulean {self._address}:{self._ctrl_port}...")
                await self.interrupt()
                raise exc

    async def _run_vpn_command(self, cmd: str) -> None:
        """
        Execute command asynchronously, wait for the result, print the result code.
        In case command produces STDOUT or STDERR output, it will also be printed.
        :param cmd: command that will be run.
        """
        proc = await create_subprocess_shell(cmd, stdout=PIPE, stderr=PIPE)
        stdout, stderr = await proc.communicate()
        print(f"The command exited with: {proc.returncode}")
        if len(stdout) > 0:
            print(f"STDOUT: {stdout.decode()}")
        if len(stderr) > 0:
            print(f"STDERR: {stderr.decode()}")

    async def start(self, cmd: Optional[str]) -> None:
        """
        Start VPN.
        Will open a VPN connection and launch the command that should be executed while VPN is active.
        If the command is specified, VPN connection will be terminated once it is finished (no matter what was the result).
        Also, a DNS probe will be made once connection is opened to ensure DNS servers are still accessible.
        :param cmd: command that will be run while VPN is active.
        """
        logger.info("Initializing connection...")
        await self._initialize_connection()

        try:
            gethostbyname("example.com")
        except gaierror:
            logger.warning("WARNING! DNS probe failed! It is very likely that you have local DNS servers configured only!")

        task_set = set()
        task_set.add(create_task(self._run_vpn_loop()))
        if cmd is not None:
            task_set.add(create_task(self._run_vpn_command(cmd)))

        _, pending = await wait(task_set, return_when=FIRST_COMPLETED)
        for p in pending:
            p.cancel()
            with suppress(CancelledError):
                await p

    def _grpc_metadata(self) -> Dict[str, Any]:
        """
        Generate gRPC tail metadata.
        It consists of random number of random bytes.
        :return: gRPC metadata dictionary.
        """
        tail_metadata = ("seaside-tail-bin", get_random_bytes(randint(1, MAX_TAIL_LENGTH)))
        return {"timeout": self._max_timeout, "metadata": (tail_metadata,)}

    async def _receive_token(self) -> None:
        """
        Receive viridian connection token.
        Alongside with token, receive caerulean seaside and control port numbers.
        Also initialize the session obfuscator.
        """
        self._session_key = get_random_bytes(SYMM_KEY_LENGTH)
        logger.debug(f"Symmetric session cipher initialized ({self._user_name}): {self._session_key!r}!")
        request = WhirlpoolAuthenticationRequest(self._user_name, self._session_key, self._node_payload)

        logger.debug("Requesting whirlpool token...")
        response = await self._control.authenticate(request, **self._grpc_metadata())
        self._session_token = response.token
        logger.debug(f"Symmetric session token received: {self._session_token!r}!")

        if response.max_next_in < self._min_hc_time:
            self._min_hc_time = response.max_next_in
            logger.debug(f"Minimum healthcheck delay updated to: {self._min_hc_time}!")
        if response.max_next_in < self._max_hc_time:
            self._max_hc_time = response.max_next_in
            logger.debug(f"Maximum healthcheck delay updated to: {self._max_hc_time}!")

<<<<<<< HEAD

=======
>>>>>>> 430a0d9a
    async def _initialize_control(self) -> None:
        """
        Handshake with VPN node and initialize connection control.
        Initialize "viridian" object.
        Only proceed if valid user ID and successful control response status is received.
        """
<<<<<<< HEAD
        logger.debug(f"Establishing connection to caerulean {self._address}:{self._ctrl_port}...")
        request = ControlHandshakeRequest(self._session_token, VERSION, self._node_payload, inet_aton(self._interface.default_ip), self._gate_socket.getsockname()[1])
        response = await self._control.connect(request, **self._grpc_metadata())
=======
        logger.debug(f"Making handshake caerulean {self._address}:{self._ctrl_port}...")
        request = ControlHandshakeRequest(self._session_token, VERSION, self._node_payload, inet_aton(self._tunnel.default_ip), self._gate_socket.getsockname()[1])
        response = await self._control.handshake(request, **self._grpc_metadata())
>>>>>>> 430a0d9a

        if response.user_id is None:
            raise RuntimeError("User ID is None in control server response!")
        else:
            logger.info(f"User ID assigned: {Fore.BLUE}{response.user_id}{Fore.RESET}")
            self._user_id = response.user_id

        self._viridian = Viridian(self._gate_socket, self._tunnel.descriptor, self._address, self._session_key, self._user_id)
        logger.info(f"Handshake with caerulean {self._address}:{self._ctrl_port} completed successfully!")

    def _clean_tunnel(self) -> None:
        """
        Close both "interface" and "client" objects if they are still running.
        Also close the seaside socket and delete "interface".
        """
        logger.info("Terminating whirlpool connection...")
        if self._viridian is not None and self._viridian.operational:
            logger.info("Closing the seaside client...")
            self._viridian.close()
        if self._tunnel.operational:
            logger.info("Closing the tunnel...")
            self._tunnel.down()
        logger.info("Closing the seaside socket...")
        self._gate_socket.close()

    async def _perform_control(self) -> None:
        """
        Exchange healthping messages and sleep until the next healthping message is ready.
        """
        next_in = randint(self._min_hc_time, self._max_hc_time)
        request = ControlHealthcheck(user_id=self._user_id, next_in=next_in)
        await self._control.healthcheck(request, **self._grpc_metadata())
        logger.info(f"Healthcheck performed, sleeping for {next_in} seconds!!")
        await sleep(next_in)

    async def interrupt(self) -> None:
        """
        Interrupt VPN connection gracefully.
        Includes not only tunnel closing ("interface", "viridian" and seaside socket), but also sending termination request to caerulean.
        Finally, removes tunnel interface.
        """
        logger.debug(f"Interrupting connection to caerulean {self._address}:{self._ctrl_port}...")

        self._channel.close()
        self._clean_tunnel()
        logger.warning("Whirlpool connection terminated!")

        self._tunnel.delete()
        logger.warning("Local viridian interface removed!!")<|MERGE_RESOLUTION|>--- conflicted
+++ resolved
@@ -11,15 +11,6 @@
 from Crypto.Random.random import randint
 from grpclib.exceptions import GRPCError
 
-<<<<<<< HEAD
-from .generated import ControlHandshakeRequest, ControlHealthcheck, WhirlpoolAuthenticationRequest, WhirlpoolViridianStub
-from .tunnel import Tunnel
-from .utils import MAX_TAIL_LENGTH, SYMM_KEY_LENGTH, create_grpc_secure_channel, logger
-from .viridian import Viridian
-
-# Current algae distribution version.
-VERSION = "0.0.2"
-=======
 from sources.generated import ControlHandshakeRequest, ControlHealthcheck, WhirlpoolAuthenticationRequest, WhirlpoolViridianStub
 from sources.tunnel import Tunnel
 from sources.utils import MAX_TAIL_LENGTH, SYMM_KEY_LENGTH, create_grpc_secure_channel, logger
@@ -27,7 +18,6 @@
 
 # Current algae distribution version.
 VERSION = "0.0.3"
->>>>>>> 430a0d9a
 
 # Default tunnel interface name.
 _DEFAULT_TUNNEL_NAME = "seatun"
@@ -225,25 +215,23 @@
             self._max_hc_time = response.max_next_in
             logger.debug(f"Maximum healthcheck delay updated to: {self._max_hc_time}!")
 
-<<<<<<< HEAD
-
-=======
->>>>>>> 430a0d9a
+
+        if response.max_next_in < self._min_hc_time:
+            self._min_hc_time = response.max_next_in
+            logger.debug(f"Minimum healthcheck delay updated to: {self._min_hc_time}!")
+        if response.max_next_in < self._max_hc_time:
+            self._max_hc_time = response.max_next_in
+            logger.debug(f"Maximum healthcheck delay updated to: {self._max_hc_time}!")
+
     async def _initialize_control(self) -> None:
         """
         Handshake with VPN node and initialize connection control.
         Initialize "viridian" object.
         Only proceed if valid user ID and successful control response status is received.
         """
-<<<<<<< HEAD
-        logger.debug(f"Establishing connection to caerulean {self._address}:{self._ctrl_port}...")
-        request = ControlHandshakeRequest(self._session_token, VERSION, self._node_payload, inet_aton(self._interface.default_ip), self._gate_socket.getsockname()[1])
-        response = await self._control.connect(request, **self._grpc_metadata())
-=======
         logger.debug(f"Making handshake caerulean {self._address}:{self._ctrl_port}...")
         request = ControlHandshakeRequest(self._session_token, VERSION, self._node_payload, inet_aton(self._tunnel.default_ip), self._gate_socket.getsockname()[1])
         response = await self._control.handshake(request, **self._grpc_metadata())
->>>>>>> 430a0d9a
 
         if response.user_id is None:
             raise RuntimeError("User ID is None in control server response!")
