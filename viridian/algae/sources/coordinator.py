--- conflicted
+++ resolved
@@ -9,11 +9,7 @@
 from Crypto.Random.random import randint
 from grpclib.exceptions import GRPCError
 
-<<<<<<< HEAD
-from .generated import ControlConnectionRequest, ControlException, ControlExceptionStatus, ControlHealthcheck, WhirlpoolAuthenticationRequest, WhirlpoolViridianStub
-=======
 from .generated import ControlHandshakeRequest, ControlHealthcheck, WhirlpoolAuthenticationRequest, WhirlpoolViridianStub
->>>>>>> 2f917eb7
 from .tunnel import Tunnel
 from .utils import MAX_TAIL_LENGTH, SYMM_KEY_LENGTH, create_grpc_secure_channel, logger
 from .viridian import Viridian
@@ -71,23 +67,15 @@
 
         if self._min_hc_time < 1:
             raise ValueError("Minimal healthcheck time can't be less than 1 second!")
-        if self._max_hc_time < 1:
-            raise ValueError("Maximum healthcheck time can't be less than 1 second!")
 
         self._gate_socket = socket(AF_INET, SOCK_DGRAM)
-        self._gate_socket.bind((self._interface.default_ip, 0))
+        self._gate_socket.bind((self._tunnel.default_ip, 0))
         self._gate_socket.setblocking(False)
 
         authority = getenv("SEASIDE_ROOT_CERTIFICATE_AUTHORITY", None)
         self._channel = create_grpc_secure_channel(self._address, self._ctrl_port, authority)
         self._control = WhirlpoolViridianStub(self._channel)
 
-<<<<<<< HEAD
-        if self._min_hc_time < 1:
-            raise ValueError("Minimal healthcheck time can't be less than 1 second!")
-
-=======
->>>>>>> 2f917eb7
         self._user_id: int
         self._session_token: bytes
         self._session_key: bytes
@@ -178,7 +166,7 @@
         Only proceed if valid user ID and successful control response status is received.
         """
         logger.debug(f"Establishing connection to caerulean {self._address}:{self._ctrl_port}...")
-        request = ControlConnectionRequest(self._session_token, VERSION, self._node_payload, inet_aton(self._interface.default_ip), self._gate_socket.getsockname()[1])
+        request = ControlHandshakeRequest(self._session_token, VERSION, self._node_payload, inet_aton(self._interface.default_ip), self._gate_socket.getsockname()[1])
         response = await self._control.connect(request, **self._grpc_metadata())
 
         if response.user_id is None:
