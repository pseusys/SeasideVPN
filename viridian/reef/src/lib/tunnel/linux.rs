--- conflicted
+++ resolved
@@ -12,24 +12,17 @@
 use futures::TryStreamExt;
 use ipnet::Ipv4Net;
 use log::{debug, error, info};
-<<<<<<< HEAD
 use rtnetlink::packet_route::address::AddressAttribute;
 use rtnetlink::packet_route::link::LinkAttribute;
 use rtnetlink::packet_route::route::{RouteAddress, RouteAttribute, RouteMessage, RouteProtocol, RouteScope, RouteType};
 use rtnetlink::packet_route::rule::RuleMessage;
 use rtnetlink::{new_connection, Handle, RouteMessageBuilder};
-=======
-use neli::consts::nl::NlTypeWrapper;
-use neli::consts::rtnl::{Ifa, Ifla, RtTable, Rta, Rtm};
-use neli::rtnl::{Ifinfomsg, Rtmsg};
-use neli::socket::NlSocketHandle;
 use nftables::batch::Batch;
 use nftables::expr::{Expression, Meta, MetaKey, NamedExpression, Payload, PayloadField, Range};
 use nftables::helper::apply_ruleset;
 use nftables::schema::{Chain, NfListObject, Rule, Table};
 use nftables::stmt::{Mangle, Match, Operator, Statement};
 use nftables::types::{NfChainType, NfFamily, NfHook};
->>>>>>> e07ad2e7
 use simple_error::{bail, require_with};
 use tokio::spawn;
 use tun::{create_as_async, AsyncDevice, Configuration};
@@ -38,15 +31,12 @@
 use crate::utils::parse_env;
 use crate::{run_coroutine_sync, DynResult};
 
-<<<<<<< HEAD
 const FULL_MASK: u8 = 32;
-=======
 const NFTABLE_NAME: &str = "seaside";
 const NFTABLES_OUTPUT_NAME: &str = "output";
 const NFTABLES_OUTPUT_PRIORITY: i32 = -175;
 const NFTABLES_FORWARD_NAME: &str = "forward";
 const NFTABLES_FORWARD_PRIORITY: i32 = -50;
-
 const NFTABLES_SOURCE_PORT: &str = "sport";
 const NFTABLES_SOURCE_ADDRESS: &str = "saddr";
 const NFTABLES_DESTINATION_ADDRESS: &str = "daddr";
@@ -55,8 +45,6 @@
 const NFTABLES_PROTOCOL_TCP: &str = "tcp";
 const NFTABLES_PROTOCOL_UDP: &str = "udp";
 
-const FRA_MASK: Rta = Rta::UnrecognizedConst(10);
->>>>>>> e07ad2e7
 const DEFAULT_RESOLV_CONF_PATH: &str = "/etc/resolv.conf";
 
 async fn get_default_address_and_device(handle: &Handle, target: Ipv4Addr) -> DynResult<(Ipv4Addr, u32)> {
@@ -227,11 +215,7 @@
     Ok(())
 }
 
-<<<<<<< HEAD
-async fn create_firewall_rules(default_name: &str, default_network: &Ipv4Net, seaside_address: &Ipv4Addr, dns: Option<String>, capture_iface: HashSet<String>, capture_ranges: HashSet<Ipv4Net>, exempt_ranges: HashSet<Ipv4Net>, capture_ports: Option<(u16, u16)>, exempt_ports: Option<(u16, u16)>, svr_idx: u8) -> DynResult<Vec<String>> {
-=======
-fn create_firewall_rules<'a>(default_name: &str, default_network: &Ipv4Net, seaside_address: &Ipv4Addr, dns: Option<String>, capture_iface: HashSet<String>, capture_ranges: HashSet<Ipv4Net>, exempt_ranges: HashSet<Ipv4Net>, capture_ports: Option<(u16, u16)>, exempt_ports: Option<(u16, u16)>, svr_idx: u8) -> DynResult<Vec<Rule<'a>>> {
->>>>>>> e07ad2e7
+async fn create_firewall_rules<'a>(default_name: &str, default_network: &Ipv4Net, seaside_address: &Ipv4Addr, dns: Option<String>, capture_iface: HashSet<String>, capture_ranges: HashSet<Ipv4Net>, exempt_ranges: HashSet<Ipv4Net>, capture_ports: Option<(u16, u16)>, exempt_ports: Option<(u16, u16)>, svr_idx: u8) -> DynResult<Vec<Rule<'a>>> {
     let mut rules = Vec::new();
 
     if let Some(server) = dns {
@@ -333,12 +317,7 @@
     }
 
     for iface in capture_iface {
-<<<<<<< HEAD
         let (address, cidr) = get_device_address_and_cidr(&iface).await?;
-        rules.push(format!("-o {iface} ! -d {address}/{cidr} -j ACCEPT"));
-        rules.push(format!("-o {iface} ! -d {address}/{cidr} -j MARK --set-mark {svr_idx}"));
-=======
-        let (address, cidr) = get_device_address_and_cidr(&iface)?;
         let addr_repr = format!("{address}/{cidr}");
 
         for proto in &[NFTABLES_PROTOCOL_IPV4] {
@@ -372,7 +351,6 @@
                 ..Default::default()
             });
         }
->>>>>>> e07ad2e7
     }
 
     if let Some((lowest, highest)) = exempt_ports {
@@ -440,16 +418,9 @@
     tunnel_device: AsyncDevice,
     resolv_conf: String,
     resolv_path: String,
-<<<<<<< HEAD
     svr_data: Vec<RouteMessage>,
     route_message: RouteMessage,
     rule_message: RuleMessage,
-    firewall_table: Vec<String>,
-=======
-    svr_data: Vec<Rtmsg>,
-    route_message: Rtmsg,
-    rule_message: Rtmsg,
->>>>>>> e07ad2e7
 }
 
 impl TunnelInternal {
@@ -509,14 +480,9 @@
 impl Drop for TunnelInternal {
     #[allow(unused_must_use)]
     fn drop(&mut self) {
-<<<<<<< HEAD
         run_coroutine_sync!(async {
             debug!("Disabling firewall...");
-            disable_firewall(&self.firewall_table).inspect_err(|e| error!("Error disabling firewall: {e}"));
-=======
-        debug!("Disabling firewall...");
-        disable_firewall().inspect_err(|e| error!("Error disabling firewall: {e}"));
->>>>>>> e07ad2e7
+            disable_firewall().inspect_err(|e| error!("Error disabling firewall: {e}"));
 
             debug!("Resetting routing...");
             disable_routing(&self.route_message, &self.rule_message).await.inspect_err(|e| error!("Error resetting routing: {e}"));
