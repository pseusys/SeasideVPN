--- conflicted
+++ resolved
@@ -4,11 +4,7 @@
 SHELL=/bin/bash
 .SHELLFLAGS=-O globstar -c -e
 
-<<<<<<< HEAD
-VERSION="0.0.2"
-=======
 VERSION="0.0.3"
->>>>>>> 430a0d9a
 
 BOLD=\033[1m
 BLUE=\033[34m
