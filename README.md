# SeasideVPN

<img align="left" width="175" height="175" alt="Seaside VPN logo" src="./view/icon-light.svg">

[![BUILD](https://github.com/pseusys/SeasideVPN/actions/workflows/build.yml/badge.svg)](https://github.com/pseusys/SeasideVPN/actions/workflows/build.yml)
[![TEST](https://github.com/pseusys/SeasideVPN/actions/workflows/test.yml/badge.svg)](https://github.com/pseusys/SeasideVPN/actions/workflows/test.yml)
[![LINT](https://github.com/pseusys/SeasideVPN/actions/workflows/lint.yml/badge.svg)](https://github.com/pseusys/SeasideVPN/actions/workflows/lint.yml)

A simple PPTP UDP and VPN system, focused on undetectability.
The system is based on a new headerless completely encrypted communication protocol.

> Current project version: **"0.0.2"**

## General info

Here are few things that make Seaside VPN unique, fast and secure:

1. Seaside VPN operates on transport network level, being able to control the traffic on IP packet level. This allows simple and fast algorithms for packet processing.
2. VPN data packets in Seaside VPN contain no header at all, that makes it harder to detect the VPN traffic.
3. Seaside VPN uses encrypted gRPC channels for control packet exchange. Channels are not recreated while the connection is active.
4. Seaside VPN control packets contain random length tail metadata and are exchanged at random time intervals, making any assumptions about their nature harder.
5. Seaside VPN has no centralized infrastructure (servers, IP addresses, etc.) that means that detecting and blocking a single VPN node will never bring the whole system down.

Target users of the system are **groups** of people (companies, communities, etc.), residing in different countries and wishing to create their own VPN network.
System deployment and integration is designed to be easy even for not very familiar with networking people, so that each system instance will consist of several connected individually managed nodes.

> **NB!** As no global infrastructure (i.e. public servers, domen names, etc.) is planned, user privacy and safety solely depends on the each system instance _node operators_.
> System can only exist and be active until the people that use it **trust each other**! 🤝

### System structure

Below, you can see the system structure.
Following naming is used:

- [`Seaside Network`](#system-structure) is one instance of Seaside VPN system, managed and used by a group of people.
  It consists of several server nodes and client apps connected to it.
  Each seaside network can have its own entry requirements, subscription conditions, prices, etc.
- [`Surface`](#surface) is the main node of the system instance (also called the network center).
  It keeps track of actual worker nodes, collects statistics, performs load-balancing and user distribution.
  It also manages user authentication and payments, distributes incomes among VPN node owners.
  Basically, the owner of the `surface` node owns (and is responsible) for the whole network.
- [`Whirlpool`](#whirlpool) is a worker node.
  It allows user traffic forwarding, encryption, etc.
  Several `whirlpool` nodes in different locations and of different performance can be included into a single network.
  In order to make the sytem truly P2P, all network users are encouraged to manage their own `whirlpool` node and though contribute to the system.
- [`Viridian`](#viridian-client) is a user application (desktop, mobile, etc.).
  One `viridian` can be connected to one Seaside network at a time, but is allowed to choose between different `whirlpool`s in it.

```mermaid
graph LR
  S[Surface] -.- W1([Whirlpool 1])
  S[Surface] -.- W2([Whirlpool 2])
  S[Surface] -.- W3([Whirlpool 3])

  W1([Whirlpool 1]) --> I{Internet}
  W2([Whirlpool 2]) --> I{Internet}
  W3([Whirlpool 3]) --> I{Internet}

  V1{{Viridian 1}} -.- S[Surface]
  V1{{Viridian 1}} --> W1([Whirlpool 1])

  V2{{Viridian 2}} -.- S[Surface]
  V2{{Viridian 2}} --> W1([Whirlpool 1])

  V3{{Viridian 3}} -.- S[Surface]
  V3{{Viridian 3}} --> W1([Whirlpool 1])

  V4{{Viridian 4}} -.- S[Surface]
  V4{{Viridian 4}} --> W2([Whirlpool 2])

  V5{{Viridian 5}} -.- S[Surface]
  V5{{Viridian 5}} --> W2([Whirlpool 2])

  V6{{Viridian 6}} ---> W3([Whirlpool 3])
```

In this diagram, an example Seaside network is shown.
Three `viridian`s are connected to the internet via `whirlpool` №1 and two other `viridian`s via `whirlpool` №2.
All of them are also connected to `surface` node.
The last `viridian` №6 is connected only to `whirlpool` №3 and not to `surface` node, (that is only e.g. if `viridian` №6 is the administrator of `whirlpool` №3).

### Conventions

Each program here has a special numeric identifier, that is the ASCII code of the first letter of its' name (capitalized).  
The numeric identification table can be found below:

| Program Name | Numeric Identifier |
| --- | :-: |
| Caerulean Whirlpool | 87 |
| Viridian Algae | 65 |
| Viridian Reef | 82 |
| Seaside VPN | 83 |

There are some important notes and conditions that must be fulfilled in order for system to work as expected:

- Viridian packets must not exceed 65495 bytes (that is max UDP packet size minus overflow for encryption).
- Whirlpool nodes can't maintain more than 65533 viridians (due to the whirlpool node architecture).

### Repository structure

This repository contains **all** Seaside VPN components and parts.
That's what you can find inside:

- `.github`: Resources used by GitHub Actions CI/CD.
  - `scripts`: Automatization scripts.
  - `workflows`: GitHub actions workflows.
- `caerulean`: Caerulean system components.
  - `whirlpool`: Caerulean whirlpool node (see [README](./caerulean/whirlpool/README.md)).
- `vessels`: Protobuf schemas used in various protocols.
- `view`: Project branding, images, etc.
- `viridian`: Viridian system components.
  - `algae`: Viridian algae node (see [README](./viridian/algae/README.md)).

## Data, connections and protocols

The key difference of SeaSide VPN from other VPN systems is it's undetectability.
Indeed, according to several articles ([this](https://ieeexplore.ieee.org/document/8275301), [this](https://www.ir.com/guides/deep-packet-inspection) or [this](https://www.sciencedirect.com/science/article/abs/pii/S0167404813000837)), packet analysis is done according to several techniques:

- Packet header analysis.
- Packet content analysis.
- Packet exchange time analysis.

Seaside VPN offers several ways to handle all these cases:

1. All VPN and control packets are encrypted and don't have any unencrypted header.
2. Control packet lengths are randomized with random length tail.
3. Control packets (healthcheck) sending time is random.

Following ways are yet to be implemented:

1. VPN packets sending via several "gateway" servers with different IPs, simulating [`UDP tracker`](https://en.wikipedia.org/wiki/UDP_tracker) protocol.

An encrypted viridian packet arriving to a whirlpool is authenticated by its port destination.
I.e. alongside with a TCP gRPC contol channel a similar dedicated UDP port is assigned to every viridian and the VPN packets from that viridian should arrive to that port.

## Connection certificate

Connection to all Seaside network nodes can be done using a special **connection certificate** only.
That ensures no unauthorized access to any network internal interfaces.
Even knowing all the outgoing viridian traffic (e.g. capturing all its packets, including IP addresses and port numbers), an intruder still can't be sure it's a Seaside network and not something else.

**Connection certificate** for all the nodes have common structure:

- **nodetype**: type of node the certificate describes (`whirlpool` or `surface`).
- **address**: (IP or domain name) where the node gRPC server is hosted.
- **ctrlport**: port number where the node gRPC server is hosted.
- **payload**: a secret string, unique for this node and shared to the network users only.

Connection certificate is a secret Seaside network address and should be shared via a third-party channel (e.g. email, messengers, printed, etc.).

> NB! In case of non-digital connection certificate transmission, QR-code usage is advised.

Each node can support multiple **payload** options, e.g. for users with differen privelege levels or for users from different origins.
All the connection certificate can be expressed in a form of an URL:

```text
seaside+{nodetype}://{address}:{ctrlport}/{anchor}?public={public}&payload={payload}
```

> NB! Some of the nodes (the ones that can be run in Docker) usually accept the certificate in form of environmental variables.

## System parts

Below some short descriptions of different system parts are given alongside with links to their dedicated README files.

### Caerulean (server)

Caerulean is server side of Seaside VPN, it consists of several parts:

#### Surface

🚧 Under construction! 🚧

#### Whirlpool

> Inspired by [this](https://github.com/habibiefaried/vpn-protocol-udp-pptp) project and tutorial.

My first program in `Go`, written with assistance of multiple tutorials and ChatGPT.
See detailed documentation [here](./caerulean/whirlpool/README.md).

### Viridian (client)

Viridian is client side of Seaside VPN.
See detailed documentation [here](./viridian/README.md).
There are several client options:

#### Algae

A client in `Python` written for development and integration testing purposes.

See detailed documentation [here](./viridian/algae/README.md).

#### Reef

A client in `Rust` written for production.
My first program in `Rust` written after I have finished all the [rustanomicon](https://doc.rust-lang.org/nomicon/).

See detailed documentation [here](./viridian/reef/README.md).

## General launching commands

Commands for all projects testing and linting are defined in root `Makefile`.
These are the most important of them:

- ```bash
  make help
  ```

  for receiving the list of available `make` commands with detailed descriptions.

- ```bash
  make test
  ```

  for testing all system components.

- ```bash
  make lint
  ```

  for linting all system components.

- ```bash
  make clean
  ```

  for cleaning all building artifacts and Docker containers/images/networks.

  > NB! Several tools are required for the `make` command execution.
  > They include but might not be limited to the following:
  > - [`make`](https://www.gnu.org/software/make/) and [`bash`](https://www.gnu.org/software/bash/) for shell scripts execution.
  > - [`shellcheck`](https://github.com/koalaman/shellcheck) for `shell` scripts linting.
  > - [`markdownlint`](https://github.com/igorshubovych/markdownlint-cli) for `markdown` files linting.
  > - Dependencies for `algae` running, testing and linting are listed in the [dedicated README](./viridian/algae/README.md#dependencies).
  > - Dependencies for `whirlpool` code generation and running are listed in the [dedicated README](./caerulean/whirlpool/README.md#dependencies).
  > - [`NodeJS18+`](https://nodejs.org/en) for scripts (in `./github/scripts`) execution.

## Future development

<<<<<<< HEAD
=======
The steps of expected system development and not-yet-implemented features are described below.

>>>>>>> df3d7d40
### Connection short descriptions

Whirlpool to Surface connection:

1. Whirlpool applies for connection, suggests the fee.
2. Surface refuses OR server advices a new fee OR server registers payment contract on blockchain + approves.
3. Whirlpool sends another application OR checks blockchain data over the LATEST request and sends connection info.

Proxy to Surface connection:

1. Proxy applies.
2. Surface approves.
3. Upon assignment, surface sends update to proxy first, to whirlpool later.

### Roadmap

<<<<<<< HEAD
- `viridian/reef`: Rust crate viridian client.
- `caerulean/foam`: Proxy for whirlpool.
- `viridian/...`: Windows and Linux GUI client ([wintun](https://git.zx2c4.com/wintun/about/) + `reef` + electron).
- `viridian/...`: Android and iOS client (flutter + NDK + `reef`).
=======
- `viridian/reef`: Rust CLI and GUI crate viridian client and router app for Linux.
- `caerulean/foam`: Proxy for whirlpool.
- `viridian/...`: Windows GUI client (by [this](https://github.com/microsoft/UwpVpnPluginSample) example).
- `viridian/...`: Apple (MacOS + iOS) GUI client (by [this](https://kean.blog/post/vpn-configuration-manager) example).
- `viridian/...`: Android (Kotlin + SDK) GUI client (by [this](https://developer.android.com/reference/android/net/VpnService) example).
>>>>>>> df3d7d40
- `caerulean/surface`: Linux distributed node manager (java + springboot + thymeleaf).
- `...`: TRON API smart contract for payments.
- `caerulean/...`: Web `caerulean` explorer - pulls info from TRON, displays public servers, allows QR codes generation (static + github hosting + TypeScript + React/Angular).

### TODOs

1. Check tests without 0.0.0.0 iptables rule(s).
2. Rename all "user" and "cleint" to viridian (for consistency).

### Further considerations

- Addresses for VPN connection: black and white list (limit addresses to use VPN with) <- add traffic analysis tool to client.
- Control healthcheck times by cosine function, increase max delay to smth like 360 seconds, add random response delay.
- Advice on traffic distribution (proxy nodes), all routes and ports masking, on caerulean side: switch to 172.x.x.x tunnel IP, 1st X will be the number of PROXY the packet has been received from (each proxy has its own port map, viridian also dedicates a separate port for each proxy).
- Add RTP protocol disguise option (to obfuscation, sent by client).
- Use Captcha for user registrations.
- Track [GitHub issue](https://github.com/ldx/python-iptables/pull/340) for viridian algae warnings removal.
- Add different cipher options (XChaCha20-Poly1305, AES-256-GCM, etc.).
- Implement No-TLS solution (for countries like China).
- Create an installation configuration whirlpool + proxy on the same host.
- Create CONTRIBUTING.md and USING.md tutorials.
- Fix release artiface algorithm: add different installation scripts **only** (whirlpool-standalone, whirlpool-foam, whirlpool-surface (with compose.yml), ...).

## Similar projects

- [Claimed-to-be undetectable VPN](https://github.com/vpnhood/VpnHood)
- [Simple Golang VPN](https://github.com/skx/simple-vpn)
- [Chinese-grade VPN](https://github.com/bigeagle/gohop) and [article about it](https://www.researchgate.net/publication/269310871_GoHop_Personal_VPN_to_defend_from_censorship)<|MERGE_RESOLUTION|>--- conflicted
+++ resolved
@@ -237,11 +237,8 @@
 
 ## Future development
 
-<<<<<<< HEAD
-=======
 The steps of expected system development and not-yet-implemented features are described below.
 
->>>>>>> df3d7d40
 ### Connection short descriptions
 
 Whirlpool to Surface connection:
@@ -258,18 +255,10 @@
 
 ### Roadmap
 
-<<<<<<< HEAD
 - `viridian/reef`: Rust crate viridian client.
 - `caerulean/foam`: Proxy for whirlpool.
 - `viridian/...`: Windows and Linux GUI client ([wintun](https://git.zx2c4.com/wintun/about/) + `reef` + electron).
 - `viridian/...`: Android and iOS client (flutter + NDK + `reef`).
-=======
-- `viridian/reef`: Rust CLI and GUI crate viridian client and router app for Linux.
-- `caerulean/foam`: Proxy for whirlpool.
-- `viridian/...`: Windows GUI client (by [this](https://github.com/microsoft/UwpVpnPluginSample) example).
-- `viridian/...`: Apple (MacOS + iOS) GUI client (by [this](https://kean.blog/post/vpn-configuration-manager) example).
-- `viridian/...`: Android (Kotlin + SDK) GUI client (by [this](https://developer.android.com/reference/android/net/VpnService) example).
->>>>>>> df3d7d40
 - `caerulean/surface`: Linux distributed node manager (java + springboot + thymeleaf).
 - `...`: TRON API smart contract for payments.
 - `caerulean/...`: Web `caerulean` explorer - pulls info from TRON, displays public servers, allows QR codes generation (static + github hosting + TypeScript + React/Angular).
