--- conflicted
+++ resolved
@@ -276,14 +276,10 @@
 ### TODOs
 
 1. Check tests without 0.0.0.0 iptables rule(s).
-<<<<<<< HEAD
 2. Rename all "user" and "client" to viridian (for consistency).
 3. Publish notebooks (for future publication?).
 4. Revise python protocols, fix random bugs, add error synchronization.
-=======
-2. Rename all "user" and "cleint" to viridian (for consistency).
-3. Remove plugins from `poetry install` calls, add `requires-plugin` section.
->>>>>>> 1ac4cfb7
+5. Remove plugins from `poetry install` calls, add `requires-plugin` section.
 
 ### Further considerations
 
