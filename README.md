--- conflicted
+++ resolved
@@ -9,11 +9,7 @@
 A simple PPTP UDP and VPN system, focused on undetectability.
 The system is based on a new headerless completely encrypted communication protocol.
 
-<<<<<<< HEAD
-> Current project version: **"0.0.2"**
-=======
 > Current project version: **"0.0.3"**
->>>>>>> 430a0d9a
 
 ## General info
 
@@ -241,7 +237,6 @@
   > - Dependencies for `algae` running, testing and linting are listed in the [dedicated README](./viridian/algae/README.md#dependencies).
   > - Dependencies for `whirlpool` code generation and running are listed in the [dedicated README](./caerulean/whirlpool/README.md#dependencies).
   > - [`NodeJS18+`](https://nodejs.org/en) for scripts (in `./github/scripts`) execution.
-  > - `install.pyz` installation script in "viridian/algae" directory, can be generated with `poetry poe bundle` command.
 
 ## Future development
 
@@ -263,18 +258,11 @@
 
 ### Roadmap
 
-<<<<<<< HEAD
-- `viridian/reef`: Rust crate viridian client.
-- `caerulean/foam`: Proxy for whirlpool.
-- `viridian/...`: Windows and Linux GUI client ([wintun](https://git.zx2c4.com/wintun/about/) + `reef` + electron).
-- `viridian/...`: Android and iOS client (flutter + NDK + `reef`).
-=======
 - `viridian/reef`: Rust CLI and GUI crate viridian client and router app for Linux.
 - `caerulean/foam`: Proxy for whirlpool.
 - `viridian/...`: Windows GUI client (by [this](https://github.com/microsoft/UwpVpnPluginSample) example).
 - `viridian/...`: Apple (MacOS + iOS) GUI client (by [this](https://kean.blog/post/vpn-configuration-manager) example).
 - `viridian/...`: Android (Kotlin + SDK) GUI client (by [this](https://developer.android.com/reference/android/net/VpnService) example).
->>>>>>> 430a0d9a
 - `caerulean/surface`: Linux distributed node manager (java + springboot + thymeleaf).
 - `...`: TRON API smart contract for payments.
 - `caerulean/...`: Web `caerulean` explorer - pulls info from TRON, displays public servers, allows QR codes generation (static + github hosting + TypeScript + React/Angular).
@@ -283,10 +271,6 @@
 
 1. Check tests without 0.0.0.0 iptables rule(s).
 2. Rename all "user" and "cleint" to viridian (for consistency).
-<<<<<<< HEAD
-3. Setup routing table saving and restoration for algae and reef.
-=======
->>>>>>> 430a0d9a
 
 ### Further considerations
 
