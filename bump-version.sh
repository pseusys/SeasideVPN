#!/bin/bash

set -e

# Change current version number in all project files.
# Running this script implies there are no "CURRENT_VERSION" strings in the project.
# Otherwise the strings will be replaced.
# NB! Other package versions should be specified like "^PACKAGE_VERSION".

# Formatting:
BOLD="\033[1m"
BLUE="\033[34m"
RED="\033[31m"
RESET="\033[0m"



# Global arguments:

# Curremt project version
<<<<<<< HEAD
CURRENT_VERSION="0.0.2"
=======
CURRENT_VERSION="0.0.3"
>>>>>>> 430a0d9a
# New project version (same as current by default)
NEW_VERSION="$CURRENT_VERSION"
# Files that require versioning
VERSIONED_FILES=(
    "Makefile" \
    "README.md" \
    "bump-version.sh" \
    ".github/scripts/package.json" \
    "viridian/algae/pyproject.toml" \
    "viridian/algae/README.md" \
    "viridian/algae/sources/coordinator.py" \
<<<<<<< HEAD
    "viridian/reef/Cargo.toml" \
    "caerulean/whirlpool/README.md" \
    "caerulean/whirlpool/whirlpool.sh" \
=======
    "viridian/algae/setup/whirlpool.py" \
    "caerulean/whirlpool/README.md" \
>>>>>>> 430a0d9a
    "caerulean/whirlpool/sources/main.go"
)



# Functions:

function help() {
    echo -e "${BOLD}Version bumping script usage:${RESET}"
    echo -e "\t${BLUE}-v [NEW_VERSION]${RESET}: New version for the project files."
    echo -e "\t${BLUE}-h${RESET}: Print this message again and exit."
}



# CLI flags and options:

while getopts "v:h" flag
do
    case "${flag}" in
        v) NEW_VERSION=${OPTARG};;
        h) help && exit 1;;
        *) echo -e "${RED}Invalid flag found: $flag${RESET}" && exit 1;;
    esac
done



# Script body:

for file in "${VERSIONED_FILES[@]}" ; do
    sed -i -e "s/\"$CURRENT_VERSION\"/\"$NEW_VERSION\"/g" "$file"
done<|MERGE_RESOLUTION|>--- conflicted
+++ resolved
@@ -18,11 +18,7 @@
 # Global arguments:
 
 # Curremt project version
-<<<<<<< HEAD
-CURRENT_VERSION="0.0.2"
-=======
 CURRENT_VERSION="0.0.3"
->>>>>>> 430a0d9a
 # New project version (same as current by default)
 NEW_VERSION="$CURRENT_VERSION"
 # Files that require versioning
@@ -34,14 +30,9 @@
     "viridian/algae/pyproject.toml" \
     "viridian/algae/README.md" \
     "viridian/algae/sources/coordinator.py" \
-<<<<<<< HEAD
     "viridian/reef/Cargo.toml" \
-    "caerulean/whirlpool/README.md" \
-    "caerulean/whirlpool/whirlpool.sh" \
-=======
     "viridian/algae/setup/whirlpool.py" \
     "caerulean/whirlpool/README.md" \
->>>>>>> 430a0d9a
     "caerulean/whirlpool/sources/main.go"
 )
 
