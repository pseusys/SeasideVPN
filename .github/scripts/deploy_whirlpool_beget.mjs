--- conflicted
+++ resolved
@@ -254,11 +254,7 @@
 /**
  * Deploy Whirlpool node to VPS.
  * Copy whirlpool installation script from the local source.
-<<<<<<< HEAD
- * Run the script and prepare environment (generate 'conf.env' file).
-=======
  * Run the script and prepare environment (generate 'conf.env' file, create certificates if needed).
->>>>>>> 430a0d9a
  * Run the node in the background and close SSH connection.
  * @param {NodeSSH} sshConn SSH connection to use
  * @param {string} certsPath local path to store generated self-signed CA certificates
@@ -274,12 +270,7 @@
 	console.log("Copying whirlpool installation script to beget test server...");
 	await sshConn.putFile(INSTALL_SCRIPT, "install.pyz");
 	console.log("Running whirlpool installation script on beget test server...");
-<<<<<<< HEAD
-	const installFlags = runInDocker ? "-kgt" : "-gt";
-	const installRes = await sshConn.execCommand(`bash exec.sh ${installFlags} -o ${ownerPayload} -v ${viridianPayload} -c ${ctrlport}`);
-=======
 	const installRes = await sshConn.execCommand(`python3 install.pyz -o -g -a back whirlpool -s ${gitBranch} -o ${ownerPayload} -v ${viridianPayload} -p ${ctrlport}`);
->>>>>>> 430a0d9a
 	if (installRes.code != 0) throw new Error(`Installation script failed, error code: ${installRes.code}`);
 	console.log("Downloading viridian certificates from host...");
 	const viridianCertsLoaded = await getPromiseResultOrNull(sshConn.getDirectory(certsPath, `${DEFAULT_CERTS}/viridian`));
