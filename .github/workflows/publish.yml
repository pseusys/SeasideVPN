name: PUBLISH

on:
  push:
    tags:
      - "**"

jobs:
  all-build:
    name: Build All Artifacts
    uses: ./.github/workflows/build.yml
    secrets: inherit
    concurrency:
      group: BUILD-${{ github.ref }}
      cancel-in-progress: ${{ github.ref != 'refs/heads/main' }}

  all-release-publish:
    name: Create Release For All Files
    runs-on: ubuntu-latest
    needs: all-build
    concurrency:
      group: PUBLISH-${{ github.ref }}
      cancel-in-progress: ${{ github.ref != 'refs/heads/main' }}
    permissions:
      contents: write
      pull-requests: write

    steps:
      - name: Checkout 🛎️
        uses: actions/checkout@v4

      - name: Install NodeJS 🪢
        uses: actions/setup-node@v4
        with:
          node-version: 22

      - name: Install Dependencies 🔮
        run: npm install --prefix .github/scripts

      - name: Download Viridian Algae Artifact 🌿
        uses: dawidd6/action-download-artifact@v3
        with:
          workflow: publish.yml
          run_id: ${{ github.run_id }}
          allow_forks: false
          name: algae-executable
  
      - name: Download Caerulean Whirlpool Artifact 🌌
        uses: dawidd6/action-download-artifact@v3
        with:
          workflow: publish.yml
          run_id: ${{ github.run_id }}
          allow_forks: false
          name: whirlpool-executable-.+
          name_is_regexp: true

      - name: Rename Artifact Files ⭕
        run: npm run --prefix .github/scripts prepare-release-artifacts -- "**/*.run" "**/*.pyz"

      - name: Create Release 🪅
        uses: marvinpinto/action-automatic-releases@v1.2.1
        with:
          repo_token: ${{ secrets.GITHUB_TOKEN }}
          prerelease: false
          files: |
<<<<<<< HEAD
            algae-executable.zip
            whirlpool-executable.zip
=======
            **/*.run
            **/*.pyz

  caerulean-whirlpool-deploy:
    name: Deploy Caerulean Whirlpool To Dedicated Test Server
    runs-on: ubuntu-latest
    needs: all-release-publish
    concurrency:
      group: DEPLOY-${{ github.ref }}
      cancel-in-progress: ${{ github.ref != 'refs/heads/main' }}

    steps:
      - name: Checkout 🛎️
        uses: actions/checkout@v4

      - name: Install NodeJS 🪢
        uses: actions/setup-node@v4
        with:
          node-version: 22

      - name: Setup Python 3.10 🐍
        uses: actions/setup-python@v5
        with:
          python-version: "3.10"

      - name: Install Dependencies 🔮
        run: |
          npm install --prefix .github/scripts
          pip3 install poetry poethepoet[poetry_plugin]
          poetry --no-plugins -C viridian/algae install --with script

      - name: Deploy Caerulean Whirlpool 🚀
        env:
          BEGET_API_LOGIN: ${{ secrets.BEGET_API_LOGIN }}
          BEGET_API_PASSWORD: ${{ secrets.BEGET_API_PASSWORD }}
          BEGET_SERVER_KEY: ${{ secrets.BEGET_SERVER_KEY }}
          WHIRLPOOL_PAYLOAD: ${{ secrets.WHIRLPOOL_DEPLOYMENT_PAYLOAD }}
        run: npm run --prefix .github/scripts deploy-whirlpool-beget -- -v
>>>>>>> 430a0d9a
<|MERGE_RESOLUTION|>--- conflicted
+++ resolved
@@ -63,10 +63,6 @@
           repo_token: ${{ secrets.GITHUB_TOKEN }}
           prerelease: false
           files: |
-<<<<<<< HEAD
-            algae-executable.zip
-            whirlpool-executable.zip
-=======
             **/*.run
             **/*.pyz
 
@@ -104,5 +100,4 @@
           BEGET_API_PASSWORD: ${{ secrets.BEGET_API_PASSWORD }}
           BEGET_SERVER_KEY: ${{ secrets.BEGET_SERVER_KEY }}
           WHIRLPOOL_PAYLOAD: ${{ secrets.WHIRLPOOL_DEPLOYMENT_PAYLOAD }}
-        run: npm run --prefix .github/scripts deploy-whirlpool-beget -- -v
->>>>>>> 430a0d9a
+        run: npm run --prefix .github/scripts deploy-whirlpool-beget -- -v