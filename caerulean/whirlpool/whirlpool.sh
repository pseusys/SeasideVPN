--- conflicted
+++ resolved
@@ -23,11 +23,7 @@
 # Whirlpool viridian payload value
 SEASIDE_PAYLOAD_VIRIDIAN=$(cat /dev/urandom | base64 | head -c 16 ||  echo "supersecret_viridian_payload")
 # Internal whirlpool address (first host address by default)
-<<<<<<< HEAD
-SEASIDE_ADDRESS=$(hostname -I | awk '{print $1}' || echo "localhost")
-=======
 SEASIDE_ADDRESS=$(hostname -I 2> /dev/null | awk '{print $1}' || echo "localhost")
->>>>>>> 2f917eb7
 # External whirlpool address (same as local address by default)
 SEASIDE_EXTERNAL=$SEASIDE_ADDRESS
 # Seaside control port number (random by default, no TCP processes are expected)
