#!/bin/bash

set -e

# Prepare environment and launch whirlpool node (locally or in Docker).
# Create environment variables file and certificates directory if necessary.

# Formatting:
BOLD="\033[1m"
UNDER="\033[4m"
BLUE="\033[34m"
GREEN="\033[32m"
YELLOW="\033[33m"
RED="\033[31m"
RESET="\033[0m"



# Global arguments:

# Whirlpool owner payload value
SEASIDE_PAYLOAD_OWNER=$(cat /dev/urandom | base64 | head -c 16)
# Whirlpool viridian payload value
SEASIDE_PAYLOAD_VIRIDIAN=$(cat /dev/urandom | base64 | head -c 16)
# Internal whirlpool address (first host address by default)
SEASIDE_ADDRESS=$(hostname -I | awk '{print $1}')
# External whirlpool address (same as local address by default)
SEASIDE_EXTERNAL=$SEASIDE_ADDRESS
# Seaside control port number (random by default, no TCP processes are expected)
SEASIDE_CTRLPORT=$((1000 + RANDOM % 50000))
# Maximum network viridian number
SEASIDE_MAX_VIRIDIANS=10
# Maximum privileged viridian number
SEASIDE_MAX_ADMINS=5
# Maximum additional waiting time for healthcheck message
SEASIDE_VIRIDIAN_WAITING_OVERTIME=5
# Maximum waiting time for the first healthcheck message
SEASIDE_VIRIDIAN_FIRST_HEALTHCHECK_DELAY=3
# VPN tunnel interface MTU
SEASIDE_TUNNEL_MTU=-1
# Limit of data transferred through sea port
SEASIDE_VPN_DATA_LIMIT=-1
# Limit of control packets transferred through control port
SEASIDE_CONTROL_PACKET_LIMIT=3
# Limit of ICMP (ping) packets transferred
SEASIDE_ICMP_PACKET_LIMIT=5
# All firewall limit burst multiplier
SEASIDE_BURST_LIMIT_MULTIPLIER=3
# Logging level for whirlpool node
SEASIDE_LOG_LEVEL=WARNING

# GitHub branch name for code pulling
WHIRLPOOL_SOURCE_TAG=main
# Docker image label
WHIRLPOOL_DOCKER_LABEL=latest
# Command that will be run after configuration is finished
COMMAND="echo 'whirlpool node running...'"
# Run in Docker container
RUN_IN_DOCKER=false
# Regenerate ./conf.env file
GENERATE_ENV_FILE=false
# Regenerate ./certificates key and cert files
GENERATE_CERTS=false
# Run node after configuration
RUN_NODE=false
# Use no ASCII text formatting
TEXT_MODE=false
<<<<<<< HEAD
# Just generate the certificates and exit
CERTIFY_AND_EXIT=false
=======
# Just generate self-signed certificates and exit
GENERATE_CERTIFICATES_AND_EXIT=false
>>>>>>> df3d7d40
# Just print script help and exit
HELP_AND_EXIT=false
# Invalid option flags found
INVALID_OPTIONS_FOUND=false



# Arguments for local installation only:

# Go version (for local installation only)
GO_VERSION="1.22.0"
# Protoc version (for local installation only)
PROTOC_VERSION="3.15.8"



# Functions:

# Check if commands exist, exit with code 1 otherwise.
# #@: Commands to check.
function check_command_exists() {
    for comm in "$@" ; do
        if ! $(command -v "$comm" &> /dev/null) ; then
            echo "Command '$comm' is not found!"
            exit 1
        fi
    done
}

# Regenerate (self-signed) certificas in ./certificates directory.
# Certificates will be valid for 1000 years, prime256v1 algorithm will be used.
# #1: IP address to authorize the certificate for.
function generate_certificates() {
    $(check_command_exists openssl &> /dev/null) || apt-get install -y --no-install-recommends openssl

    if [[ $1 =~ ^[0-9]+\.[0-9]+\.[0-9]+\.[0-9]+$ ]] ; then
        local ALTNAMES="subjectAltName = IP:$1"
    else
        local ALTNAMES="subjectAltName = DNS:$1"
    fi

    local SUBJECT="/C=TS/ST=TestState/L=PC/O=SeasideVPN/OU=viridian-algae/CN=Algae"
    local VALIDITY=365250
    local ALGORITHM=prime256v1

    rm -rf certificates/*
    openssl ecparam -genkey -name "$ALGORITHM" -noout -out certificates/cert.key
    openssl req -new -x509 -sha256 -key certificates/cert.key -out certificates/cert.crt -days "$VALIDITY" -addext "$ALTNAMES" -subj "$SUBJECT"
}

# Check if the GO dependencies are installed and install them.
# Update $PATH and ~/.bashrc file during installation.
function check_installation() {
    $(check_command_exists wget tar unzip &> /dev/null) || apt-get install -y --no-install-recommends wget tar zip

    if ! $(check_command_exists go &> /dev/null) ; then
        wget -q https://go.dev/dl/go$GO_VERSION.linux-amd64.tar.gz -O /tmp/golang.tar.gz
        rm -rf /usr/local/go
        tar -C /usr/local -xzf /tmp/golang.tar.gz
        echo "export PATH=\$PATH:/usr/local/go/bin" >> ~/.bashrc
        export PATH=$PATH:/usr/local/go/bin
    fi

    if ! $(check_command_exists protoc &> /dev/null) ; then
        wget -q https://github.com/protocolbuffers/protobuf/releases/download/v$PROTOC_VERSION/protoc-$PROTOC_VERSION-linux-x86_64.zip -O /tmp/protoc.zip
        rm -rf /usr/local/protoc
        unzip -q /tmp/protoc.zip -d /usr/local/protoc
        echo "export PATH=\$PATH:/usr/local/protoc/bin" >> ~/.bashrc
        export PATH=$PATH:/usr/local/protoc/bin
    fi

    local GEN_PROTOC="google.golang.org/protobuf/cmd/protoc-gen-go"
    $(go list "$GEN_PROTOC" &> /dev/null) || go install "$GEN_PROTOC@latest"

    local GEN_GRPC="google.golang.org/grpc/cmd/protoc-gen-go-grpc"
    $(go list "$GEN_GRPC" &> /dev/null) || go install "$GEN_GRPC@latest"
}

# Configure linux system to support node execution.
# Enable IPv4 packet forwarding between interfaces.
# Disable IPv6 router solicitation for new tunnel interface.
function configure_server() {
    local DEFAULT_IPV6="/proc/sys/net/ipv6/conf/default/accept_ra"
    [[ $(cat "$DEFAULT_IPV6") != 0 ]] || echo 0 > "$DEFAULT_IPV6"

    local IPV4_FORWARD="/proc/sys/net/ipv4/ip_forward"
    [[ $(cat "$IPV4_FORWARD") != 1 ]] || echo 1 > "$IPV4_FORWARD"
}

# Regenerate ./conf.env file, write all the environmental variables required for node there.
function generate_env_file() {
    rm -f conf.env
    touch conf.env
    echo "SEASIDE_PAYLOAD_OWNER=$SEASIDE_PAYLOAD_OWNER" >> conf.env
    echo "SEASIDE_PAYLOAD_VIRIDIAN=$SEASIDE_PAYLOAD_VIRIDIAN" >> conf.env
    echo "SEASIDE_ADDRESS=$SEASIDE_ADDRESS" >> conf.env
    echo "SEASIDE_EXTERNAL=$SEASIDE_EXTERNAL" >> conf.env
    echo "SEASIDE_CTRLPORT=$SEASIDE_CTRLPORT" >> conf.env
    echo "SEASIDE_MAX_VIRIDIANS=$SEASIDE_MAX_VIRIDIANS" >> conf.env
    echo "SEASIDE_MAX_ADMINS=$SEASIDE_MAX_ADMINS" >> conf.env
    echo "SEASIDE_VIRIDIAN_WAITING_OVERTIME=$SEASIDE_VIRIDIAN_WAITING_OVERTIME" >> conf.env
    echo "SEASIDE_VIRIDIAN_FIRST_HEALTHCHECK_DELAY=$SEASIDE_VIRIDIAN_FIRST_HEALTHCHECK_DELAY" >> conf.env
    echo "SEASIDE_TUNNEL_MTU=$SEASIDE_TUNNEL_MTU" >> conf.env
    echo "SEASIDE_VPN_DATA_LIMIT=$SEASIDE_VPN_DATA_LIMIT" >> conf.env
    echo "SEASIDE_CONTROL_PACKET_LIMIT=$SEASIDE_CONTROL_PACKET_LIMIT" >> conf.env
    echo "SEASIDE_ICMP_PACKET_LIMIT=$SEASIDE_ICMP_PACKET_LIMIT" >> conf.env
    echo "SEASIDE_BURST_LIMIT_MULTIPLIER=$SEASIDE_BURST_LIMIT_MULTIPLIER" >> conf.env
    echo "SEASIDE_LOG_LEVEL=$SEASIDE_LOG_LEVEL" >> conf.env
}

# Download node source code from GitHub.
# Code will be stored in ./SeasideVPN sirectory.
# #1: git branch to clone.
function download_whirlpool_distribution() {
    $(check_command_exists git make &> /dev/null) || apt-get install -y --no-install-recommends git make

    git clone -n --branch "$1" --depth=1 --filter=tree:0 https://github.com/pseusys/SeasideVPN
    cd SeasideVPN
    git sparse-checkout set --no-cone caerulean/whirlpool vessels
    git checkout
    cd caerulean/whirlpool
    make build
    cd ../../..
}

# Print configuration of the node that will be applied upon running.
function print_server_info() {
    VERSION='"0.0.2"'
    echo -e "\n\n>> ================================================ >>"
    echo -e "${BOLD}${GREEN}Seaside Whirlpool node version ${VERSION} successfully configured!${RESET}"
    echo -e "The node address is: ${BLUE}$SEASIDE_ADDRESS:$SEASIDE_CTRLPORT${RESET}"
    echo -e "The administrator payload is: ${BLUE}$SEASIDE_PAYLOAD_OWNER${RESET}"
    echo -e "\tConnection link: ${YELLOW}${UNDER}seaside+whirlpool://$SEASIDE_ADDRESS:$SEASIDE_CTRLPORT?payload=$SEASIDE_PAYLOAD_OWNER${RESET}"
    echo -e "The viridian payload is: ${BLUE}$SEASIDE_PAYLOAD_VIRIDIAN${RESET}"
    echo -e "\tConnection link: ${YELLOW}${UNDER}seaside+whirlpool://$SEASIDE_ADDRESS:$SEASIDE_CTRLPORT?payload=$SEASIDE_PAYLOAD_VIRIDIAN${RESET}"
    echo -e "${BOLD}${RED}NB! In order to replicate the server, store and reuse the ./conf.env file!${RESET}"
    echo -e "<< ================================================ <<\n\n"
}

# Print help information.
function help() {
    echo -e "${BOLD}Welcome to SeasideVPN Wirlpool node build & run script!${RESET}"
    echo -e "You are a few steps away from successfully running the Whirlpool node!"
    echo -e "Here are the few things you might want to configure (with special flags):"
    echo -e "\t${BLUE}-o [SEASIDE_PAYLOAD_OWNER]${RESET}: Set administrator payload value."
    echo -e "\t${BLUE}-v [SEASIDE_PAYLOAD_VIRIDIAN]${RESET}: Set viridian payload value."
    echo -e "\t${BLUE}-a [SEASIDE_ADDRESS]${RESET}: Internal IP address or host name of the node."
    echo -e "\t${BLUE}-e [SEASIDE_EXTERNAL]${RESET}: External IP address or host name of the node."
    echo -e "\t${BLUE}-c [SEASIDE_CTRLPORT]${RESET}: Control port of the node."
    echo -e "\t${BLUE}-n [SEASIDE_MAX_VIRIDIANS]${RESET}: Maximum amount of regular veridians of the node."
    echo -e "\t${BLUE}-x [SEASIDE_MAX_ADMINS]${RESET}: Maximum amount of privileged veridians of the node."
    echo -e "\t${BLUE}-w [SEASIDE_VIRIDIAN_WAITING_OVERTIME]${RESET}: Maximum additional waiting time for healthcheck message."
    echo -e "\t${BLUE}-f [SEASIDE_VIRIDIAN_FIRST_HEALTHCHECK_DELAY]${RESET}: Maximum waiting time for the first healthcheck message."
    echo -e "\t${BLUE}-m [SEASIDE_TUNNEL_MTU]${RESET}: MTU value of the node tunnel."
    echo -e "\t${BLUE}-d [SEASIDE_VPN_DATA_LIMIT]${RESET}: Maximum amount of data transferred through VPN."
    echo -e "\t${BLUE}-p [SEASIDE_CONTROL_PACKET_LIMIT]${RESET}: Maximum amount of control packets."
    echo -e "\t${BLUE}-i [SEASIDE_ICMP_PACKET_LIMIT]${RESET}: Maximum amount of ICMP (ping) packets."
    echo -e "\t${BLUE}-b [SEASIDE_BURST_LIMIT_MULTIPLIER]${RESET}: Burst limit multiplier."
    echo -e "\t${BLUE}-l [SEASIDE_LOG_LEVEL]${RESET}: Node logging level."
    echo -e "\t${BLUE}-u [WHIRLPOOL_SOURCE_TAG]${RESET}: GitHub branch name for code pulling."
    echo -e "\t${BLUE}-y [WHIRLPOOL_DOCKER_LABEL]${RESET}: Docker image label."
    echo -e "\t${BLUE}-k${RESET}: Run node in Docker instead of compiling and running locally."
    echo -e "\t${BLUE}-g${RESET}: Regenerate environment file (./conf.env) instead of using existing."
    echo -e "\t${BLUE}-s${RESET}: Generate self-signed certificates (./certificates/) instead of using existing."
    echo -e "\t${BLUE}-r${RESET}: Run node after configuring instead of printing run command and exiting."
    echo -e "\t${BLUE}-t${RESET}: Do not use ASCII special sequences for output coloring and styling."
    echo -e "\t${BLUE}-h${RESET}: Print this message again and exit."
    echo -e "${YELLOW}NB! See 'SeasideVPN/caerulean/whirlpool/example.conf.env' for detailed description of the environment variables.${RESET}"
}



# CLI flags and options:

while getopts "o:v:a:e:c:n:x:w:f:m:d:p:i:b:l:u:y:kgsrtzh" flag
do
    case "${flag}" in
        o) SEASIDE_PAYLOAD_OWNER=${OPTARG};;
        v) SEASIDE_PAYLOAD_VIRIDIAN=${OPTARG};;
        a) SEASIDE_ADDRESS=${OPTARG};;
        e) SEASIDE_EXTERNAL=${OPTARG};;
        c) SEASIDE_CTRLPORT=${OPTARG};;
        n) SEASIDE_MAX_VIRIDIANS=${OPTARG};;
        x) SEASIDE_MAX_ADMINS=${OPTARG};;
        w) SEASIDE_VIRIDIAN_WAITING_OVERTIME=${OPTARG};;
        f) SEASIDE_VIRIDIAN_FIRST_HEALTHCHECK_DELAY=${OPTARG};;
        m) SEASIDE_TUNNEL_MTU=${OPTARG};;
        d) SEASIDE_VPN_DATA_LIMIT=${OPTARG};;
        p) SEASIDE_CONTROL_PACKET_LIMIT=${OPTARG};;
        i) SEASIDE_ICMP_PACKET_LIMIT=${OPTARG};;
        b) SEASIDE_BURST_LIMIT_MULTIPLIER=${OPTARG};;
        l) SEASIDE_LOG_LEVEL=${OPTARG};;
        u) WHIRLPOOL_SOURCE_TAG=${OPTARG};;
        y) WHIRLPOOL_DOCKER_LABEL=${OPTARG};;
        k) RUN_IN_DOCKER=true;;
        g) GENERATE_ENV_FILE=true;;
        s) GENERATE_CERTS=true;;
        r) RUN_NODE=true;;
        t) TEXT_MODE=true;;
<<<<<<< HEAD
        z) CERTIFY_AND_EXIT=true;;
=======
        z) GENERATE_CERTIFICATES_AND_EXIT=true;;
>>>>>>> df3d7d40
        h) HELP_AND_EXIT=true;;
        *) INVALID_OPTIONS_FOUND=true;;
    esac
done

if [ "$TEXT_MODE" = true ] ; then
    BOLD=""
    UNDER=""
    BLUE=""
    GREEN=""
    YELLOW=""
    RED=""
    RESET=""
fi

<<<<<<< HEAD
if [ "$CERTIFY_AND_EXIT" = true ] ; then
    generate_certificates "$SEASIDE_ADDRESS"
    echo -e "Certificates generated successfully for ${SEASIDE_ADDRESS}"
=======
if [ "$GENERATE_CERTIFICATES_AND_EXIT" = true ] ; then
    echo -e "Just generating certificates for $SEASIDE_ADDRESS..."
    generate_certificates "$SEASIDE_ADDRESS"
    echo -e "${GREEN}Certificates generated successfully!${RESET}"
>>>>>>> df3d7d40
    exit 0
fi

if [ "$HELP_AND_EXIT" = true ] ; then
    help
    exit 1
fi

if [ "$INVALID_OPTIONS_FOUND" = true ] ; then
    echo -e "${RED}Invalid flag found: $flag${RESET}"
    exit 1
fi

if [ "$EUID" -ne 0 ] ; then
    echo "${RED}Installation should be done with superuser privileges (sudo ...)!${RESET}"
    exit 1
fi



# Script body:

echo -e "${BLUE}Configuring whirlpool node started!${RESET}"

if [ "$GENERATE_ENV_FILE" = true ] ; then
    echo -e "Generating environment file 'conf.env'..."
    generate_env_file
    echo -e "${GREEN}Environment file configuration done!${RESET}"
fi

if [ "$GENERATE_CERTS" = true ] ; then
    echo -e "Generating certificates..."
    generate_certificates "$SEASIDE_ADDRESS"
    echo -e "${GREEN}Certificates generated successfully!${RESET}"
else
    echo -e "${GREEN}Certificate generation skipped!${RESET}"
    if ! [[ -f certificates/cert.key && -f certificates/cert.crt ]] ; then
        echo -e "${RED}One of the certificate files not found!${RESET}"
        exit 1
    fi
fi

if [ "$RUN_IN_DOCKER" = true ] ; then
    echo -e "Running whirlpool node in Docker..."
    if $(check_command_exists docker &> /dev/null) ; then
        echo -e "${RED}Docker not available!${RESET}"
        exit 1
    fi
    COMMAND="docker run --env-file=conf.env --network=host --privileged ghcr.io/pseusys/seasidevpn/caerulean-whirlpool:$WHIRLPOOL_DOCKER_LABEL"
else
    echo -e "Running whirlpool node locally..."
    echo -e "Checking and installing requirements..."
    check_installation
    echo -e "${GREEN}All requirements installed!${RESET}"
    echo -e "Configuring server..."
    configure_server
    echo -e "${GREEN}Server configured!${RESET}"
    echo -e "Downloading whirlpool distribution..."
    download_whirlpool_distribution "$WHIRLPOOL_SOURCE_TAG"
    echo -e "${GREEN}Whirlpool distribution downloaded!${RESET}"
    COMMAND="set -a && source conf.env && SeasideVPN/caerulean/whirlpool/build/whirlpool.run"
fi

set -a && source conf.env && print_server_info && set +a

if [ "$RUN_NODE" = true ] ; then
    echo -e "${GREEN}Configuration done, running whirlpool node!${RESET}"
    eval "$COMMAND"
else
    echo -e "${GREEN}Configuration done, you're all set up!${RESET}"
    echo -e "${BLUE}Just run '${RESET}${BOLD}$COMMAND${RESET}${BLUE}' whenever you're ready!${RESET}"
fi<|MERGE_RESOLUTION|>--- conflicted
+++ resolved
@@ -65,13 +65,8 @@
 RUN_NODE=false
 # Use no ASCII text formatting
 TEXT_MODE=false
-<<<<<<< HEAD
-# Just generate the certificates and exit
-CERTIFY_AND_EXIT=false
-=======
 # Just generate self-signed certificates and exit
 GENERATE_CERTIFICATES_AND_EXIT=false
->>>>>>> df3d7d40
 # Just print script help and exit
 HELP_AND_EXIT=false
 # Invalid option flags found
@@ -271,11 +266,7 @@
         s) GENERATE_CERTS=true;;
         r) RUN_NODE=true;;
         t) TEXT_MODE=true;;
-<<<<<<< HEAD
-        z) CERTIFY_AND_EXIT=true;;
-=======
         z) GENERATE_CERTIFICATES_AND_EXIT=true;;
->>>>>>> df3d7d40
         h) HELP_AND_EXIT=true;;
         *) INVALID_OPTIONS_FOUND=true;;
     esac
@@ -291,16 +282,10 @@
     RESET=""
 fi
 
-<<<<<<< HEAD
-if [ "$CERTIFY_AND_EXIT" = true ] ; then
-    generate_certificates "$SEASIDE_ADDRESS"
-    echo -e "Certificates generated successfully for ${SEASIDE_ADDRESS}"
-=======
 if [ "$GENERATE_CERTIFICATES_AND_EXIT" = true ] ; then
     echo -e "Just generating certificates for $SEASIDE_ADDRESS..."
     generate_certificates "$SEASIDE_ADDRESS"
     echo -e "${GREEN}Certificates generated successfully!${RESET}"
->>>>>>> df3d7d40
     exit 0
 fi
 
