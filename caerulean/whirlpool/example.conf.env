# Whirlpool owner payload value, provides access to privileged authorisation
SEASIDE_PAYLOAD_OWNER=super_secret_owner_payload_data
# Whirlpool viridian payload value, provides access to network authorisation
SEASIDE_PAYLOAD_VIRIDIAN=super_secret_viridian_payload_data

# Seaside internal IP address, address the viridians will use to connect
SEASIDE_ADDRESS=127.0.0.1
# Seaside external IP address, VPN requests will be forwarded from it
SEASIDE_EXTERNAL=127.0.0.1
# Seaside control port for viridian encrypted TCP control packets (any, tailed)
SEASIDE_CTRLPORT=8587

# Maximum network viridian number (should be >= 0)
SEASIDE_MAX_VIRIDIANS=10
# Maximum privileged viridian number (should be >= 0)
SEASIDE_MAX_ADMINS=5
# Maximum total viridian number will be calculated as sum of the previous values

# Maximum additional waiting time for healthcheck message (will be added to the 'nextIn' value)
SEASIDE_WAITING_OVERTIME=5
# Maximum waiting time for the first healthcheck message
<<<<<<< HEAD
SEASIDE_VIRIDIAN_FIRST_HEALTHCHECK_DELAY=3
=======
SEASIDE_FIRST_HEALTHCHECK_DELAY=3
>>>>>>> 2f917eb7
# Maximum waiting time between helathchecks, the delay before a viridian is disconnected (in seconds)
SEASIDE_MAXIMUM_NEXTIN=15

# VPN tunnel interface MTU, if <= 0 then tunnel MTU will match external IP interface MTU
SEASIDE_TUNNEL_MTU=1500
# Limit of data transferred through sea port (kbytes per second per viridian)
SEASIDE_VPN_DATA_LIMIT=-1
# Limit of control packets transferred through control port (packets per second per viridian)
SEASIDE_CONTROL_PACKET_LIMIT=3
# Limit of ICMP (ping) packets transferred (packets per second per viridian)
SEASIDE_ICMP_PACKET_LIMIT=5
# All firewall limit burst multiplier (during burst, limit is multiplied by this value)
SEASIDE_BURST_LIMIT_MULTIPLIER=3

# Logging level for whirlpool node
SEASIDE_LOG_LEVEL=WARNING<|MERGE_RESOLUTION|>--- conflicted
+++ resolved
@@ -19,11 +19,7 @@
 # Maximum additional waiting time for healthcheck message (will be added to the 'nextIn' value)
 SEASIDE_WAITING_OVERTIME=5
 # Maximum waiting time for the first healthcheck message
-<<<<<<< HEAD
-SEASIDE_VIRIDIAN_FIRST_HEALTHCHECK_DELAY=3
-=======
 SEASIDE_FIRST_HEALTHCHECK_DELAY=3
->>>>>>> 2f917eb7
 # Maximum waiting time between helathchecks, the delay before a viridian is disconnected (in seconds)
 SEASIDE_MAXIMUM_NEXTIN=15
 
