module main

<<<<<<< HEAD
go 1.21
=======
go 1.22
>>>>>>> 2f917eb7

require (
	github.com/golang/protobuf v1.5.4
	github.com/google/gopacket v1.1.19
	github.com/sirupsen/logrus v1.9.3
	github.com/songgao/water v0.0.0-20200317203138-2b4b6d7c09d8
<<<<<<< HEAD
	golang.org/x/crypto v0.27.0
	google.golang.org/grpc v1.65.0
	google.golang.org/protobuf v1.34.2
)

require (
	golang.org/x/net v0.29.0 // indirect
	golang.org/x/sys v0.25.0 // indirect
	golang.org/x/text v0.18.0 // indirect
	github.com/golang/protobuf v1.5.4 // indirect
	google.golang.org/genproto/googleapis/rpc v0.0.0-20240123012728-ef4313101c80 // indirect
=======
	golang.org/x/crypto v0.28.0
	google.golang.org/grpc v1.67.1
	google.golang.org/protobuf v1.35.1
)

require (
	golang.org/x/net v0.30.0 // indirect
	golang.org/x/sys v0.26.0 // indirect
	golang.org/x/text v0.19.0 // indirect
	google.golang.org/genproto/googleapis/rpc v0.0.0-20240814211410-ddb44dafa142 // indirect
>>>>>>> 2f917eb7
)<|MERGE_RESOLUTION|>--- conflicted
+++ resolved
@@ -1,29 +1,12 @@
 module main
 
-<<<<<<< HEAD
-go 1.21
-=======
 go 1.22
->>>>>>> 2f917eb7
 
 require (
 	github.com/golang/protobuf v1.5.4
 	github.com/google/gopacket v1.1.19
 	github.com/sirupsen/logrus v1.9.3
 	github.com/songgao/water v0.0.0-20200317203138-2b4b6d7c09d8
-<<<<<<< HEAD
-	golang.org/x/crypto v0.27.0
-	google.golang.org/grpc v1.65.0
-	google.golang.org/protobuf v1.34.2
-)
-
-require (
-	golang.org/x/net v0.29.0 // indirect
-	golang.org/x/sys v0.25.0 // indirect
-	golang.org/x/text v0.18.0 // indirect
-	github.com/golang/protobuf v1.5.4 // indirect
-	google.golang.org/genproto/googleapis/rpc v0.0.0-20240123012728-ef4313101c80 // indirect
-=======
 	golang.org/x/crypto v0.28.0
 	google.golang.org/grpc v1.67.1
 	google.golang.org/protobuf v1.35.1
@@ -34,5 +17,4 @@
 	golang.org/x/sys v0.26.0 // indirect
 	golang.org/x/text v0.19.0 // indirect
 	google.golang.org/genproto/googleapis/rpc v0.0.0-20240814211410-ddb44dafa142 // indirect
->>>>>>> 2f917eb7
 )