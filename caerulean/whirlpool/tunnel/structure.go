package tunnel

import (
	"fmt"
	"main/utils"
	"net"
	"os"
	"strconv"
	"strings"
	"sync"

	"github.com/google/nftables"
	"github.com/sirupsen/logrus"
	"github.com/songgao/water"
)

// Tunnel IP address, also serves as gateway address for tunnel network interface.
// Last bits of the packet source network address are used to store state user information in "iptables" firewall.
// Last 2 bytes of will be used for attributing packages belonging to different viridians.
const (
	DEFAULT_TUNNEL_NETWORK = "172.16.0.1/12"
	DEFAULT_TUNNEL_NAME    = "seatun"
	DEFAULT_TUNNEL_MTU     = 1500

	DEFAULT_BURST_MULTIPLIER = 3

	DEFAULT_API_PORT     = 8587
	DEFAULT_PORT_PORT    = 29384
	DEFAULT_TYPHOON_PORT = 29384

	REQUIRED_TUNNEL_NETWORK_BITS = 16

	FORWARDING_ENABLED_VALUE = 1
	DEFAULT_FILE_PERMISSIONS = 0644
	IPV4_FORWARDING_FILE     = "/proc/sys/net/ipv4/ip_forward"
)

// Tunnel config object, represents tunnel interface and forwarding setup.
// Contains all the data necessary to setup and disable acket forwarding.
type TunnelConfig struct {
	// Mutex that will be enabled during all interface manipulations.
	mutex sync.Mutex

	// Tunnel interface for VPN packet forwarding, unix TUN device.
	Tunnel *water.Interface

	// Tunnel interface IP address.
	IP net.IP

	// Tunnel network properties: network address and CIDR.
	Network *net.IPNet

	// Default network properties: network address and CIDR.
	Default *net.IPNet

	// Buffer for storing iptables saved configuration.
	Nftable *nftables.Table

	// Tunnel MTU.
	mtu int32

	// Tunnel name.
	name string

	// Forwarding value.
	forwardingIPv4 uint8
}

func readSysctlInt(path string) (uint8, error) {
	data, err := os.ReadFile(path)
	if err != nil {
		return 0, fmt.Errorf("failed to read file at %s: %v", path, err)
	}

	valueStr := strings.TrimSpace(string(data))
	value, err := strconv.Atoi(valueStr)
	if err != nil {
		return 0, fmt.Errorf("failed to parse %s from %s: %v", valueStr, path, err)
	}

	return uint8(value), nil
}

func writeSysctlInt(path string, value uint8) error {
	data := []byte(strconv.Itoa(int(value)))
	err := os.WriteFile(path, data, DEFAULT_FILE_PERMISSIONS)
	if err != nil {
		return fmt.Errorf("failed to write to file at %s: %v", path, err)
	}

	return nil
}

// Preserve current iptables configuration in a TunnelConfig object.
// Create and return the tunnel config pointer.
func Preserve() (*TunnelConfig, error) {
	defaultNet, err := findDefaultInterface()
	if err != nil {
		return nil, fmt.Errorf("error finding default IP address: %v", err)
	}
	mtu := int32(utils.GetIntEnv("SEASIDE_TUNNEL_MTU", DEFAULT_TUNNEL_MTU, 32))
	name := utils.GetEnv("SEASIDE_TUNNEL_NAME", DEFAULT_TUNNEL_NAME)

	forwardingIPv4, err := readSysctlInt(IPV4_FORWARDING_FILE)
	if err != nil {
		return nil, fmt.Errorf("error reading system IPv4 forwarding property: %v", err)
	}

	conf := TunnelConfig{
<<<<<<< HEAD
		Default:                    defaultNet,
		vpnDataKbyteLimitRule:      vpnDataKbyteLimitRule,
		controlPacketLimitRule:     controlPacketLimitRule,
		icmpPacketPACKETLimitRules: icmpPacketPACKETLimitRules,
		mtu:                        mtu,
		name:                       name,
		forwardingIPv4:             forwardingIPv4,
=======
		Default: defaultNet,
		mtu:     mtu,
		name:    name,
>>>>>>> e07ad2e7
	}

	return &conf, nil
}

// Open tunnel interface and setup iptables forwarding rules.
// Should be applied for TunnelConf object, initializes some of its fields.
// Accept tunnel, internal and external interface IP addresses, seaside, network and control ports as ints.
// Returns nil if everything is setup successfully, error otherwise.
func (conf *TunnelConfig) Open() (err error) {
	conf.mutex.Lock()
	defer conf.mutex.Unlock()

	// Enable IPv4 packet forwarding
	err = writeSysctlInt(IPV4_FORWARDING_FILE, FORWARDING_ENABLED_VALUE)
	if err != nil {
		return fmt.Errorf("error enabling IPv4 forwarding: %v", err)
	}

	// Parse IPs and control port number from environment variables
	intIP := utils.GetEnv("SEASIDE_ADDRESS", conf.Default.IP.String())
	extIP := utils.GetEnv("SEASIDE_EXTERNAL", intIP)

	// Parse and initialize tunnel IP and network fields
	tunnelNetwork := utils.GetEnv("SEASIDE_TUNNEL_NETWORK", DEFAULT_TUNNEL_NETWORK)
	conf.IP, conf.Network, err = net.ParseCIDR(tunnelNetwork)
	if err != nil {
		return fmt.Errorf("error parsing tunnel network address (%s): %v", tunnelNetwork, err)
	}

	// Check if tunnel network has enough available addresses to accommodate all viridians
	networkMask, networkLen := conf.Network.Mask.Size()
	availableTunnelNetworkBits := networkLen - networkMask
	if availableTunnelNetworkBits < REQUIRED_TUNNEL_NETWORK_BITS {
		return fmt.Errorf("not enough viridian addresses in tunnel network: %d bits < %d bits", availableTunnelNetworkBits, REQUIRED_TUNNEL_NETWORK_BITS)
	}

	// Create and open TUN device
	configuration := water.Config{DeviceType: water.TUN}
	configuration.Name = conf.name
	conf.Tunnel, err = water.New(configuration)
	if err != nil {
		return fmt.Errorf("error allocating TUN interface: %v", err)
	}

	// Open tunnel interface
	err = conf.openInterface(extIP)
	if err != nil {
		return fmt.Errorf("error creating tunnel interface: %v", err)
	}

	// Setup iptables forwarding rules
	apiPort := uint16(utils.GetIntEnv("SEASIDE_API_PORT", DEFAULT_API_PORT, 16))
	portPort := int32(utils.GetIntEnv("SEASIDE_PORT_PORT", DEFAULT_PORT_PORT, 32))
	typhoonPort := int32(utils.GetIntEnv("SEASIDE_TYPHOON_PORT", DEFAULT_TYPHOON_PORT, 32))
	err = conf.openForwarding(intIP, extIP, apiPort, portPort, typhoonPort)
	if err != nil {
		return fmt.Errorf("error creating firewall rules: %v", err)
	}

	// Return no error
	return nil
}

// Close tunnel forwarding, restore saved iptables rules.
// Should be applied for TunnelConf object for tunnel and iptables configuration restoration.
func (conf *TunnelConfig) Close() {
	conf.mutex.Lock()
	defer conf.mutex.Unlock()

	err := conf.closeForwarding()
	if err != nil {
		logrus.Errorf("Error closing forwarding: %v", err)
	}

	conf.closeInterface()
	if err != nil {
		logrus.Errorf("Error closing tunnel: %v", err)
	}

	conf.Tunnel.Close()
	if err != nil {
		logrus.Errorf("Error removing tunnel: %v", err)
	}

	err = writeSysctlInt(IPV4_FORWARDING_FILE, conf.forwardingIPv4)
	if err != nil {
		logrus.Errorf("error restoring IPv4 forwarding: %v", err)
	}
}<|MERGE_RESOLUTION|>--- conflicted
+++ resolved
@@ -107,19 +107,10 @@
 	}
 
 	conf := TunnelConfig{
-<<<<<<< HEAD
-		Default:                    defaultNet,
-		vpnDataKbyteLimitRule:      vpnDataKbyteLimitRule,
-		controlPacketLimitRule:     controlPacketLimitRule,
-		icmpPacketPACKETLimitRules: icmpPacketPACKETLimitRules,
-		mtu:                        mtu,
-		name:                       name,
-		forwardingIPv4:             forwardingIPv4,
-=======
-		Default: defaultNet,
-		mtu:     mtu,
-		name:    name,
->>>>>>> e07ad2e7
+		Default:        defaultNet,
+		mtu:            mtu,
+		name:           name,
+    forwardingIPv4: forwardingIPv4,
 	}
 
 	return &conf, nil
