package main

import (
	"context"
	"crypto/cipher"
	"encoding/hex"
	"main/crypto"
	"main/generated"
	"main/users"
	"main/utils"
	"slices"
	"strings"
	"time"

	"github.com/sirupsen/logrus"
	"google.golang.org/grpc"
	"google.golang.org/grpc/codes"
	"google.golang.org/grpc/metadata"
	"google.golang.org/grpc/peer"
	"google.golang.org/grpc/status"
	"google.golang.org/protobuf/proto"
	"google.golang.org/protobuf/types/known/emptypb"
	"google.golang.org/protobuf/types/known/timestamppb"
)

const (
	USER_TIMEOUT_HOURS = 24 * 365
)

// Whirlpool server structure.
// Extends from generated gRPC Whirlpool server API.
// Contains all the data required for server execution.
type WhirlpoolServer struct {
	generated.UnimplementedWhirlpoolViridianServer

	// Authentication string for node owner (administrator).
	nodeOwnerPayload string

	// Maximum nextIn delay allowed for viridians
	maxNextIn int32

	// Authentication string for node user (viridian).
	nodeViridianPayload []string
<<<<<<< HEAD

	// Maximum nextIn delay allowed for viridians
	maxNextIn int32
=======
>>>>>>> 430a0d9a

	// Viridians dictionary, contains all the currently connected viridians.
	viridians users.ViridianDict

	// Private node AEAD: used for authentication token encryption.
	// TODO: change it once in a while.
	privateKey cipher.AEAD

	// Server context, used as a base context for viridian port listeners.
	base context.Context
}

// Create Whirlpool server.
// Read payloads from environment variables, generate private key.
// Accept context for viridian listener base.
// Return Whirlpool server pointer.
func createWhirlpoolServer(ctx context.Context) *WhirlpoolServer {
	// Read server payloads from environment
	nodeOwnerPayload := utils.GetEnv("SEASIDE_PAYLOAD_OWNER")
	nodeViridianPayloads := utils.GetEnv("SEASIDE_PAYLOAD_VIRIDIAN")

	// Read max nextIn delay from environment
<<<<<<< HEAD
	maxNextIn := utils.GetIntEnv("SEASIDE_MAXIMUM_NEXTIN")
=======
	maxNextIn := int32(utils.GetIntEnv("SEASIDE_MAXIMUM_NEXTIN", 32))
>>>>>>> 430a0d9a

	// Generate private node cipher
	privateKey, err := crypto.GenerateCipher()
	if err != nil {
		logrus.Fatalf("error creating server private key: %v", err)
	}

	// Return Whirlpool server pointer
	return &WhirlpoolServer{
		nodeOwnerPayload:    nodeOwnerPayload,
		nodeViridianPayload: strings.Split(nodeViridianPayloads, ":"),
<<<<<<< HEAD
		maxNextIn:           int32(maxNextIn),
=======
		maxNextIn:           maxNextIn,
>>>>>>> 430a0d9a
		viridians:           *users.NewViridianDict(ctx),
		privateKey:          privateKey,
		base:                ctx,
	}
}

// Destroy Whirlpool server.
// Gracefully srops all the viridian listeners.
// Should be applied for WhirlpoolServer object.
func (server *WhirlpoolServer) destroyWhirlpoolServer() {
	server.viridians.Clear()
}

// Authenticate viridian.
// Check payload values, create user token and encrypt it with private key.
// Send the token to user.
// Should be applied for WhirlpoolServer object.
// Accept context and authentication request.
// Return authentication response and nil if authentication successful, otherwise nil and error.
func (server *WhirlpoolServer) Authenticate(ctx context.Context, request *generated.WhirlpoolAuthenticationRequest) (*generated.WhirlpoolAuthenticationResponse, error) {
	// Check node owner or viridian payload
	if request.Payload != server.nodeOwnerPayload && !slices.Contains(server.nodeViridianPayload, request.Payload) {
		return nil, status.Error(codes.PermissionDenied, "wrong payload value")
	}

	// Create and marshall user token (will be valid for 10 years for non-privileged users)
	token := &generated.UserToken{
		Uid:          request.Uid,
		Session:      request.Session,
		Privileged:   request.Payload == server.nodeOwnerPayload,
		Subscription: timestamppb.New(time.Now().Add(time.Hour * time.Duration(USER_TIMEOUT_HOURS))),
	}
	logrus.Infof("User %s (privileged: %t) autnenticated", token.Uid, token.Privileged)
	marshToken, err := proto.Marshal(token)
	if err != nil {
		return nil, status.Errorf(codes.Internal, "error marshalling token: %v", err)
	}

	// Encrypt token
	tokenData, err := crypto.Encrypt(marshToken, server.privateKey)
	if err != nil {
		return nil, status.Errorf(codes.Internal, "error encrypting token: %v", err)
	}

	// Create and marshall response
	grpc.SetTrailer(ctx, metadata.Pairs("seaside-tail-bin", hex.EncodeToString(utils.GenerateReliableTail())))
	return &generated.WhirlpoolAuthenticationResponse{
		Token:     tokenData,
		MaxNextIn: server.maxNextIn,
	}, nil
}

// Handshake with viridian.
// Receive all the request parameters required, check version, decrypt and parse token.
// Add viridian to the viridian dictionary if everything went fine.
// Should be applied for WhirlpoolServer object.
// Accept context and handshake request.
// Return handshake response and nil if handshake successful, otherwise nil and error.
func (server *WhirlpoolServer) Handshake(ctx context.Context, request *generated.ControlHandshakeRequest) (*generated.ControlHandshakeResponse, error) {
	// Get viridian "gateway": the IP address the packages can be forwarded through
	address, ok := peer.FromContext(ctx)
	if !ok {
		return nil, status.Error(codes.DataLoss, "error identifying source IP address")
	}

	// Parse viridian gateway address and port
	remoteAddress, _, err := utils.GetIPAndPortFromAddress(address.Addr)
	if err != nil {
		return nil, status.Errorf(codes.Internal, "error parsing gateway IP address: %v", err)
	}

	// Check viridian version (major)
	if strings.Split(VERSION, ".")[0] != strings.Split(request.Version, ".")[0] {
		return nil, status.Error(codes.FailedPrecondition, "major versions do not match")
	}

	// Check if token is not null
	if request.Token == nil {
		return nil, status.Error(codes.InvalidArgument, "user token is null")
	}

	// Decrypt token
	tokenBytes, err := crypto.Decrypt(request.Token, server.privateKey)
	if err != nil {
		return nil, status.Error(codes.InvalidArgument, "error decrypting token")
	}

	// Unmarshall token datastructure
	token := &generated.UserToken{}
	err = proto.Unmarshal(tokenBytes, token)
	if err != nil {
		return nil, status.Error(codes.InvalidArgument, "error unmarshalling token")
	}

	// Make viridian privileged if it passed owner payload
	if request.Payload != nil {
		token.Privileged = token.Privileged || (*request.Payload == server.nodeOwnerPayload)
	}

	// Add viridian to the dictionary
	userID, err := server.viridians.Add(server.base, token, request.Address, remoteAddress, uint16(request.Port))
	if err != nil {
		return nil, err
	}

	// Log and return handshake response
	logrus.Infof("User %d (uid: %s, privileged: %t) connected", *userID, token.Uid, token.Privileged)
	grpc.SetTrailer(ctx, metadata.Pairs("seaside-tail-bin", hex.EncodeToString(utils.GenerateReliableTail())))
	return &generated.ControlHandshakeResponse{
		UserID: int32(*userID),
	}, nil
}

// Perform healthcheck.
// Helathchecks should happen from time to time for the connected viridians.
// If no healthcheck happens in a while, viridian will be removed.
// Should be applied for WhirlpoolServer object.
// Accept context and healthcheck request.
// Return empty response and nil if healthcheck successful, otherwise nil and error.
func (server *WhirlpoolServer) Healthcheck(ctx context.Context, request *generated.ControlHealthcheck) (*emptypb.Empty, error) {
	// Get connected viridian by ID
	userID := uint16(request.UserID)
	viridian, ok := server.viridians.Get(userID)
	if !ok {
		return nil, status.Errorf(codes.Unauthenticated, "user not connected: %d", userID)
	}

	// Get next healthcheck timeout
	nextIn := min(request.NextIn, server.maxNextIn)
	logrus.Infof("Healthcheck from user %s: %d, next in %d", viridian.UID, userID, nextIn)

	// Update the viridian deletion timer
	err := server.viridians.Update(userID, nextIn)
	if err != nil {
		return nil, err
	}

	// Return empty response
	grpc.SetTrailer(ctx, metadata.Pairs("seaside-tail-bin", hex.EncodeToString(utils.GenerateReliableTail())))
	return &emptypb.Empty{}, nil
}<|MERGE_RESOLUTION|>--- conflicted
+++ resolved
@@ -41,12 +41,6 @@
 
 	// Authentication string for node user (viridian).
 	nodeViridianPayload []string
-<<<<<<< HEAD
-
-	// Maximum nextIn delay allowed for viridians
-	maxNextIn int32
-=======
->>>>>>> 430a0d9a
 
 	// Viridians dictionary, contains all the currently connected viridians.
 	viridians users.ViridianDict
@@ -69,11 +63,7 @@
 	nodeViridianPayloads := utils.GetEnv("SEASIDE_PAYLOAD_VIRIDIAN")
 
 	// Read max nextIn delay from environment
-<<<<<<< HEAD
-	maxNextIn := utils.GetIntEnv("SEASIDE_MAXIMUM_NEXTIN")
-=======
 	maxNextIn := int32(utils.GetIntEnv("SEASIDE_MAXIMUM_NEXTIN", 32))
->>>>>>> 430a0d9a
 
 	// Generate private node cipher
 	privateKey, err := crypto.GenerateCipher()
@@ -85,11 +75,7 @@
 	return &WhirlpoolServer{
 		nodeOwnerPayload:    nodeOwnerPayload,
 		nodeViridianPayload: strings.Split(nodeViridianPayloads, ":"),
-<<<<<<< HEAD
-		maxNextIn:           int32(maxNextIn),
-=======
 		maxNextIn:           maxNextIn,
->>>>>>> 430a0d9a
 		viridians:           *users.NewViridianDict(ctx),
 		privateKey:          privateKey,
 		base:                ctx,
