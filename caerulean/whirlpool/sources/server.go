package main

import (
	"context"
	"crypto/cipher"
	"encoding/hex"
	"main/crypto"
	"main/generated"
	"main/users"
	"main/utils"
	"slices"
	"strings"
	"time"

	"github.com/sirupsen/logrus"
	"google.golang.org/grpc"
	"google.golang.org/grpc/codes"
	"google.golang.org/grpc/metadata"
	"google.golang.org/grpc/peer"
	"google.golang.org/grpc/status"
	"google.golang.org/protobuf/proto"
	"google.golang.org/protobuf/types/known/emptypb"
	"google.golang.org/protobuf/types/known/timestamppb"
)

const (
	USER_TIMEOUT_HOURS = 24 * 365
)

// Whirlpool server structure.
// Extends from generated gRPC Whirlpool server API.
// Contains all the data required for server execution.
type WhirlpoolServer struct {
	generated.UnimplementedWhirlpoolViridianServer

	// Authentication string for node owner (administrator).
	nodeOwnerPayload string

	// Maximum nextIn delay allowed for viridians
	maxNextIn int32

	// Authentication string for node user (viridian).
	nodeViridianPayload []string

	// Maximum nextIn delay allowed for viridians
	maxNextIn int32

	// Viridians dictionary, contains all the currently connected viridians.
	viridians users.ViridianDict

	// Private node AEAD: used for authentication token encryption.
	// TODO: change it once in a while.
	privateKey cipher.AEAD

	// Server context, used as a base context for viridian port listeners.
	base context.Context
}

// Create Whirlpool server.
// Read payloads from environment variables, generate private key.
// Accept context for viridian listener base.
// Return Whirlpool server pointer.
func createWhirlpoolServer(ctx context.Context) *WhirlpoolServer {
	// Read server payloads from environment
	nodeOwnerPayload := utils.GetEnv("SEASIDE_PAYLOAD_OWNER")
	nodeViridianPayloads := utils.GetEnv("SEASIDE_PAYLOAD_VIRIDIAN")

	// Read max nextIn delay from environment
	maxNextIn := utils.GetIntEnv("SEASIDE_MAXIMUM_NEXTIN")

	// Read max nextIn delay from environment
	maxNextIn := utils.GetIntEnv("SEASIDE_MAXIMUM_NEXTIN")

	// Generate private node cipher
	privateKey, err := crypto.GenerateCipher()
	if err != nil {
		logrus.Fatalf("error creating server private key: %v", err)
	}

	// Return Whirlpool server pointer
	return &WhirlpoolServer{
		nodeOwnerPayload:    nodeOwnerPayload,
<<<<<<< HEAD
		nodeViridianPayload: nodeViridianPayload,
=======
		nodeViridianPayload: strings.Split(nodeViridianPayloads, ":"),
>>>>>>> 2f917eb7
		maxNextIn:           int32(maxNextIn),
		viridians:           *users.NewViridianDict(ctx),
		privateKey:          privateKey,
		base:                ctx,
	}
}

// Destroy Whirlpool server.
// Gracefully srops all the viridian listeners.
// Should be applied for WhirlpoolServer object.
func (server *WhirlpoolServer) destroyWhirlpoolServer() {
	server.viridians.Clear()
}

// Authenticate viridian.
// Check payload values, create user token and encrypt it with private key.
// Send the token to user.
// Should be applied for WhirlpoolServer object.
// Accept context and authentication request.
// Return authentication response and nil if authentication successful, otherwise nil and error.
func (server *WhirlpoolServer) Authenticate(ctx context.Context, request *generated.WhirlpoolAuthenticationRequest) (*generated.WhirlpoolAuthenticationResponse, error) {
	// Check node owner or viridian payload
	if request.Payload != server.nodeOwnerPayload && !slices.Contains(server.nodeViridianPayload, request.Payload) {
		return nil, status.Error(codes.PermissionDenied, "wrong payload value")
	}

	// Create and marshall user token (will be valid for 10 years for non-privileged users)
	token := &generated.UserToken{
		Uid:          request.Uid,
		Session:      request.Session,
		Privileged:   request.Payload == server.nodeOwnerPayload,
		Subscription: timestamppb.New(time.Now().Add(time.Hour * time.Duration(USER_TIMEOUT_HOURS))),
	}
	logrus.Infof("User %s (privileged: %t) autnenticated", token.Uid, token.Privileged)
	marshToken, err := proto.Marshal(token)
	if err != nil {
		return nil, status.Errorf(codes.Internal, "error marshalling token: %v", err)
	}

	// Encrypt token
	tokenData, err := crypto.Encrypt(marshToken, server.privateKey)
	if err != nil {
		return nil, status.Errorf(codes.Internal, "error encrypting token: %v", err)
	}

	// Create and marshall response
	grpc.SetTrailer(ctx, metadata.Pairs("seaside-tail-bin", hex.EncodeToString(utils.GenerateReliableTail())))
	return &generated.WhirlpoolAuthenticationResponse{
		Token:     tokenData,
		MaxNextIn: server.maxNextIn,
	}, nil
}

// Handshake with viridian.
// Receive all the request parameters required, check version, decrypt and parse token.
// Add viridian to the viridian dictionary if everything went fine.
// Should be applied for WhirlpoolServer object.
// Accept context and handshake request.
// Return handshake response and nil if handshake successful, otherwise nil and error.
func (server *WhirlpoolServer) Handshake(ctx context.Context, request *generated.ControlHandshakeRequest) (*generated.ControlHandshakeResponse, error) {
	// Get viridian "gateway": the IP address the packages can be forwarded through
	address, ok := peer.FromContext(ctx)
	if !ok {
		return nil, status.Error(codes.DataLoss, "error identifying source IP address")
	}

	// Parse viridian gateway address and port
	remoteAddress, _, err := utils.GetIPAndPortFromAddress(address.Addr)
	if err != nil {
		return nil, status.Errorf(codes.Internal, "error parsing gateway IP address: %v", err)
	}

	// Check viridian version (major)
	if strings.Split(VERSION, ".")[0] != strings.Split(request.Version, ".")[0] {
		return nil, status.Error(codes.FailedPrecondition, "major versions do not match")
	}

	// Check if token is not null
	if request.Token == nil {
		return nil, status.Error(codes.InvalidArgument, "user token is null")
	}

	// Decrypt token
	tokenBytes, err := crypto.Decrypt(request.Token, server.privateKey)
	if err != nil {
		return nil, status.Error(codes.InvalidArgument, "error decrypting token")
	}

	// Unmarshall token datastructure
	token := &generated.UserToken{}
	err = proto.Unmarshal(tokenBytes, token)
	if err != nil {
		return nil, status.Error(codes.InvalidArgument, "error unmarshalling token")
	}

	// Make viridian privileged if it passed owner payload
	if request.Payload != nil {
		token.Privileged = token.Privileged || (*request.Payload == server.nodeOwnerPayload)
	}

	// Add viridian to the dictionary
	userID, err := server.viridians.Add(server.base, token, request.Address, remoteAddress, uint16(request.Port))
	if err != nil {
		return nil, err
	}

	// Log and return handshake response
	logrus.Infof("User %d (uid: %s, privileged: %t) connected", *userID, token.Uid, token.Privileged)
	grpc.SetTrailer(ctx, metadata.Pairs("seaside-tail-bin", hex.EncodeToString(utils.GenerateReliableTail())))
	return &generated.ControlHandshakeResponse{
		UserID: int32(*userID),
	}, nil
}

// Perform healthcheck.
// Helathchecks should happen from time to time for the connected viridians.
// If no healthcheck happens in a while, viridian will be removed.
// Should be applied for WhirlpoolServer object.
// Accept context and healthcheck request.
// Return empty response and nil if healthcheck successful, otherwise nil and error.
func (server *WhirlpoolServer) Healthcheck(ctx context.Context, request *generated.ControlHealthcheck) (*emptypb.Empty, error) {
	// Get connected viridian by ID
	userID := uint16(request.UserID)
	viridian, ok := server.viridians.Get(userID)
	if !ok {
		return nil, status.Errorf(codes.Unauthenticated, "user not connected: %d", userID)
	}

	// Get next healthcheck timeout
	nextIn := min(request.NextIn, server.maxNextIn)
	logrus.Infof("Healthcheck from user %s: %d, next in %d", viridian.UID, userID, nextIn)

	// Update the viridian deletion timer
	err := server.viridians.Update(userID, nextIn)
	if err != nil {
		return nil, err
	}

	// Return empty response
	grpc.SetTrailer(ctx, metadata.Pairs("seaside-tail-bin", hex.EncodeToString(utils.GenerateReliableTail())))
	return &emptypb.Empty{}, nil
}<|MERGE_RESOLUTION|>--- conflicted
+++ resolved
@@ -80,11 +80,7 @@
 	// Return Whirlpool server pointer
 	return &WhirlpoolServer{
 		nodeOwnerPayload:    nodeOwnerPayload,
-<<<<<<< HEAD
-		nodeViridianPayload: nodeViridianPayload,
-=======
 		nodeViridianPayload: strings.Split(nodeViridianPayloads, ":"),
->>>>>>> 2f917eb7
 		maxNextIn:           int32(maxNextIn),
 		viridians:           *users.NewViridianDict(ctx),
 		privateKey:          privateKey,
