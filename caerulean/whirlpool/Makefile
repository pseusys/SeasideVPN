.ONESHELL:
.EXPORT_ALL_VARIABLES:
.DEFAULT_GOAL := help

SHELL=/bin/bash
.SHELLFLAGS=-c -e

<<<<<<< HEAD
=======
PYTHON=python3
PYTHONPATH=../../viridian/algae

>>>>>>> 430a0d9a
BOLD=\033[1m
BLUE=\033[34m
GREEN=\033[32m
YELLOW=\033[33m
RESET=\033[0m

include example.conf.env

EXEC_NAME := whirlpool.run
PATH := $(PATH):$(shell go env GOPATH)/bin



help:
	@ # Print available make target information
	echo -e "$(BOLD)Available make targets$(RESET):"
	echo -e "\t$(BLUE)make build-docker-prod$(RESET): build Docker production image."
	echo -e "\t$(BLUE)make build-docker-test$(RESET): build Docker testing image."
	echo -e "\t$(BLUE)make build$(RESET): build whirlpool executable binary."
	echo -e "\t$(BLUE)make run$(RESET): run whirlpool executable locally."
	echo -e "\t$(BLUE)make run-docker$(RESET): run whirlpool executable in a Docker container."
	echo -e "\t$(BLUE)make test$(RESET): run tests in a Docker container."
	echo -e "\t$(BLUE)make lint$(RESET): run Go code linting in a Docker container."
	echo -e "\t$(BLUE)make format$(RESET): run Go code formatting locally."
	echo -e "\t$(BLUE)make clean$(RESET): clean all the build files, executables, Docker images, containers and networks."
	echo -e "\t$(BLUE)make help$(RESET): print this message again."
	echo -e "$(BOLD)Available environment variables$(RESET):"
	echo -e "\t$(GREEN)EXEC_NAME$(RESET): the name of the generated whirlpool executable."
	echo -e "\t$(YELLOW)example.conf.env$(RESET): contains environmental variables for executable running."
.PHONY: help



build:
	@ # Generate protobuf files, install dependencies and build executable
	protoc -I=../../ --go_out=. --go-grpc_out=. ../../vessels/*.proto
	go mod tidy
	go build -o build/$(EXEC_NAME) ./sources
.PHONY: build

run: build
	@ # Run executable
	if [ ! -d "certificates" ]; then
<<<<<<< HEAD
		${SHELL} whirlpool.sh -z
=======
		${PYTHON} -m setup --just-certs
		mv certificates/caerulean/cert.key certificates/caerulean/cert.cert caertificates/
>>>>>>> 430a0d9a
	fi
	sudo build/$(EXEC_NAME)
.PHONY: run

format: build
	@ # Format source files
	go fmt ./sources
.PHONY: format



build-docker-prod:
	@ # Build production Docker image
	docker build -f Dockerfile --target default -t seaside-whirlpool-prod ../..
.PHONY: build-docker-prod

run-docker: build-docker-prod
	@ # Run executable inside of the production Docker image
	docker run --privileged -it --rm --name seaside-whirlpool-run --env-file example.conf.env --sysctl net.ipv6.conf.all.disable_ipv6=1 --network host seaside-whirlpool-prod ../..
.PHONY: run-docker



build-docker-test:
	@ # Build testing Docker image (verbose, if CI env var is not defined)
ifndef CI
	docker build -f Dockerfile --target builder -t seaside-whirlpool-test ../..
else
	docker build -f Dockerfile --target builder -t seaside-whirlpool-test -q ../..
endif
.PHONY: build-docker-test

lint: build-docker-test
	@ # Run lint inside of the testing docker container
	docker run --privileged --rm --name seaside-whirlpool-lint --env-file example.conf.env --sysctl net.ipv6.conf.all.disable_ipv6=1 --entrypoint golint seaside-whirlpool-test .
.PHONY: lint

test: build-docker-test
	@ # Run tests inside of the testing docker container
ifndef CI
	docker run --privileged --rm --name seaside-whirlpool-test --env-file example.conf.env --sysctl net.ipv6.conf.all.disable_ipv6=1 --entrypoint go seaside-whirlpool-test test -v ./...
else
<<<<<<< HEAD
	docker run --privileged --rm --name seaside-whirlpool-test --env-file example.conf.env --sysctl net.ipv6.conf.all.disable_ipv6=1 --entrypoint go seaside-whirlpool-test test ./...
=======
	docker run --privileged --rm -e CI=${CI} --name seaside-whirlpool-test --env-file example.conf.env --sysctl net.ipv6.conf.all.disable_ipv6=1 --entrypoint go seaside-whirlpool-test test ./...
>>>>>>> 430a0d9a
endif
.PHONY: test



clean:
	@ # Clean all the generated files, Docker images, containers and networks
	rm -rf build generated SeasideVPN
	rm -f go.sum conf.env
	docker rm -f seaside-whirlpool-run seaside-whirlpool-lint seaside-whirlpool-test
	docker rmi -f seaside-whirlpool-prod seaside-whirlpool-test
.PHONY: clean<|MERGE_RESOLUTION|>--- conflicted
+++ resolved
@@ -5,12 +5,9 @@
 SHELL=/bin/bash
 .SHELLFLAGS=-c -e
 
-<<<<<<< HEAD
-=======
 PYTHON=python3
 PYTHONPATH=../../viridian/algae
 
->>>>>>> 430a0d9a
 BOLD=\033[1m
 BLUE=\033[34m
 GREEN=\033[32m
@@ -54,12 +51,8 @@
 run: build
 	@ # Run executable
 	if [ ! -d "certificates" ]; then
-<<<<<<< HEAD
-		${SHELL} whirlpool.sh -z
-=======
 		${PYTHON} -m setup --just-certs
 		mv certificates/caerulean/cert.key certificates/caerulean/cert.cert caertificates/
->>>>>>> 430a0d9a
 	fi
 	sudo build/$(EXEC_NAME)
 .PHONY: run
@@ -102,11 +95,7 @@
 ifndef CI
 	docker run --privileged --rm --name seaside-whirlpool-test --env-file example.conf.env --sysctl net.ipv6.conf.all.disable_ipv6=1 --entrypoint go seaside-whirlpool-test test -v ./...
 else
-<<<<<<< HEAD
-	docker run --privileged --rm --name seaside-whirlpool-test --env-file example.conf.env --sysctl net.ipv6.conf.all.disable_ipv6=1 --entrypoint go seaside-whirlpool-test test ./...
-=======
 	docker run --privileged --rm -e CI=${CI} --name seaside-whirlpool-test --env-file example.conf.env --sysctl net.ipv6.conf.all.disable_ipv6=1 --entrypoint go seaside-whirlpool-test test ./...
->>>>>>> 430a0d9a
 endif
 .PHONY: test
 
