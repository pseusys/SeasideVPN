.ONESHELL:
.EXPORT_ALL_VARIABLES:
.DEFAULT_GOAL := help

SHELL=/bin/bash
.SHELLFLAGS=-c -e

DOCKER_BUILDKIT = 1

BOLD=\033[1m
BLUE=\033[34m
GREEN=\033[32m
YELLOW=\033[33m
RESET=\033[0m

include example.conf.env

EXEC_NAME := whirlpool.run
PATH := $(PATH):$(shell go env GOPATH)/bin



help:
	@ # Print available make target information
	echo -e "$(BOLD)Available make targets$(RESET):"
	echo -e "\t$(BLUE)make build-docker-prod$(RESET): build Docker production image."
	echo -e "\t$(BLUE)make build-docker-test$(RESET): build Docker testing image."
	echo -e "\t$(BLUE)make build$(RESET): build whirlpool executable binary."
	echo -e "\t$(BLUE)make run$(RESET): run whirlpool executable locally."
	echo -e "\t$(BLUE)make run-docker$(RESET): run whirlpool executable in a Docker container."
	echo -e "\t$(BLUE)make test$(RESET): run tests in a Docker container."
	echo -e "\t$(BLUE)make lint$(RESET): run Go code linting in a Docker container."
	echo -e "\t$(BLUE)make format$(RESET): run Go code formatting locally."
	echo -e "\t$(BLUE)make clean$(RESET): clean all the build files, executables, Docker images, containers and networks."
	echo -e "\t$(BLUE)make help$(RESET): print this message again."
	echo -e "$(BOLD)Available environment variables$(RESET):"
	echo -e "\t$(GREEN)EXEC_NAME$(RESET): the name of the generated whirlpool executable."
	echo -e "\t$(YELLOW)example.conf.env$(RESET): contains environmental variables for executable running."
.PHONY: help



build:
	@ # Generate protobuf files, install dependencies and build executable
	protoc -I=../../ --go_out=. --go-grpc_out=. ../../vessels/*.proto
	go mod tidy
	go build -o build/$(EXEC_NAME) ./sources
.PHONY: build

run: build
	@ # Run executable
	if [ ! -d "certificates" ]; then
		${SHELL} whirlpool.sh -z
	fi
	sudo build/$(EXEC_NAME)
.PHONY: run

format: build
	@ # Format source files
	go fmt ./sources
.PHONY: format



build-docker-prod:
	@ # Build production Docker image
	docker build -f Dockerfile --target default -t seaside-whirlpool-prod ../..
.PHONY: build-docker-prod

run-docker: build-docker-prod
	@ # Run executable inside of the production Docker image
<<<<<<< HEAD
	if [ ! -d "certificates" ]; then
		${SHELL} whirlpool.sh -z
	fi
=======
>>>>>>> df3d7d40
	docker run --privileged -it --rm --name seaside-whirlpool-run --env-file example.conf.env --network host seaside-whirlpool-prod ../..
.PHONY: run-docker



build-docker-test:
	@ # Build testing Docker image (verbose, if CI env var is not defined)
ifndef CI
	docker build -f Dockerfile --target builder -t seaside-whirlpool-test ../..
else
	docker build -f Dockerfile --target builder -t seaside-whirlpool-test -q ../..
endif
.PHONY: build-docker-test

lint: build-docker-test
	@ # Run lint inside of the testing docker container
	docker run --privileged --rm --name seaside-whirlpool-lint --env-file example.conf.env --entrypoint golint seaside-whirlpool-test .
.PHONY: lint

test: build-docker-test
	@ # Run tests inside of the testing docker container
ifndef CI
	docker run --privileged --rm --name seaside-whirlpool-test --env-file example.conf.env --entrypoint go seaside-whirlpool-test test -v ./...
else
	docker run --privileged --rm --name seaside-whirlpool-test --env-file example.conf.env --entrypoint go seaside-whirlpool-test test ./...
endif
.PHONY: test



clean:
	@ # Clean all the generated files, Docker images, containers and networks
<<<<<<< HEAD
	rm -rf build generated certificates SeasideVPN
=======
	rm -rf build generated SeasideVPN
>>>>>>> df3d7d40
	rm -f go.sum conf.env
	docker rm -f seaside-whirlpool-run seaside-whirlpool-lint seaside-whirlpool-test
	docker rmi -f seaside-whirlpool-prod seaside-whirlpool-test
.PHONY: clean<|MERGE_RESOLUTION|>--- conflicted
+++ resolved
@@ -69,12 +69,6 @@
 
 run-docker: build-docker-prod
 	@ # Run executable inside of the production Docker image
-<<<<<<< HEAD
-	if [ ! -d "certificates" ]; then
-		${SHELL} whirlpool.sh -z
-	fi
-=======
->>>>>>> df3d7d40
 	docker run --privileged -it --rm --name seaside-whirlpool-run --env-file example.conf.env --network host seaside-whirlpool-prod ../..
 .PHONY: run-docker
 
@@ -107,11 +101,7 @@
 
 clean:
 	@ # Clean all the generated files, Docker images, containers and networks
-<<<<<<< HEAD
-	rm -rf build generated certificates SeasideVPN
-=======
 	rm -rf build generated SeasideVPN
->>>>>>> df3d7d40
 	rm -f go.sum conf.env
 	docker rm -f seaside-whirlpool-run seaside-whirlpool-lint seaside-whirlpool-test
 	docker rmi -f seaside-whirlpool-prod seaside-whirlpool-test
